[tool.poetry]

name = "doorstop"
<<<<<<< HEAD
version = "3.0b9"
=======
version = "2.2.1"
>>>>>>> 07ef4d2f
description = "Requirements management using version control."

license = "LGPLv3"

authors = ["Jace Browning <jacebrowning@gmail.com>"]

readme = "README.md"
exclude = ["**/tests/**"]

homepage = "https://pypi.org/project/Doorstop"
documentation = "https://doorstop.readthedocs.io"
repository = "https://github.com/doorstop-dev/doorstop"

keywords = [
  "requirements-management",
  "version-control",
  "documentation",
  "traceability",
  "markdown",
  "certification",
  "html",
]

classifiers = [
    "Development Status :: 5 - Production/Stable",
    "Environment :: Console",
    "License :: OSI Approved :: GNU Lesser General Public License v3 (LGPLv3)",
    "Operating System :: OS Independent",
    "Programming Language :: Python",
    "Programming Language :: Python :: 3",
    "Programming Language :: Python :: 3.8",
    "Programming Language :: Python :: 3.9",
    "Programming Language :: Python :: 3.10",
    "Topic :: Software Development :: Documentation",
    "Topic :: Text Editors :: Documentation",
    "Topic :: Text Processing :: Markup",
]

[tool.poetry.dependencies]

python = "^3.8"

<<<<<<< HEAD
pyyaml = "^5.1"
markdown = "^3.3.6"
=======
PyYAML = "^6.0"
Markdown = "^3.3.3"
>>>>>>> 07ef4d2f
bottle = "~0.12.13"
requests = "^2.0"
python-frontmatter = "^1.0"
python-markdown-math = "~0.6"
plantuml-markdown = "^3.4.2"
six = "*" # fixes https://github.com/dougn/python-plantuml/issues/11
openpyxl = ">=3.0.7"

[tool.poetry.dev-dependencies]

# Formatters
black = "^23.1"
isort = "^5.12"

# Linters
mypy = "^1.1.1"
pydocstyle = "*"
pylint = "~2.15"
types-markdown = "*"
types-pyyaml = "*"
types-requests = "*"
types-setuptools = "*"

# Testing
pytest = "^6.2.5"
pytest-cov = "*"
pytest-expecter = "*"
pytest-sugar = "*"

# Reports
coveragespace = "^4.0"

# Documentation
mkdocs = "^1.2.3"
pygments = "*"

# Tooling
pyinstaller = "*"
sniffer = "*"
macfsevents = { version = "*", platform = "darwin" }
pync = { version = "*", platform = "darwin" }
rope = "^0.14.0"

[tool.poetry.scripts]

doorstop = "doorstop.cli.main:main"
doorstop-gui = "doorstop.gui.main:main"
doorstop-server = "doorstop.server.main:main"

[tool.black]

quiet = true

[tool.isort]

profile = "black"

[build-system]

requires = ["poetry>=0.12"]
build-backend = "poetry.masonry.api"<|MERGE_RESOLUTION|>--- conflicted
+++ resolved
@@ -1,11 +1,7 @@
 [tool.poetry]
 
 name = "doorstop"
-<<<<<<< HEAD
-version = "3.0b9"
-=======
-version = "2.2.1"
->>>>>>> 07ef4d2f
+version = "3.0b10"
 description = "Requirements management using version control."
 
 license = "LGPLv3"
@@ -48,13 +44,8 @@
 
 python = "^3.8"
 
-<<<<<<< HEAD
-pyyaml = "^5.1"
-markdown = "^3.3.6"
-=======
-PyYAML = "^6.0"
-Markdown = "^3.3.3"
->>>>>>> 07ef4d2f
+pyyaml = "^6.0"
+markdown = "^3.3.3"
 bottle = "~0.12.13"
 requests = "^2.0"
 python-frontmatter = "^1.0"
