"""Package for doorstop."""

from doorstop.common import DoorstopError, DoorstopWarning, DoorstopInfo
from doorstop.core import Item, Document, Tree
from doorstop.core import build, find_document, find_item
from doorstop.core import importer, exporter, builder, editor, publisher

__project__ = 'Doorstop'
<<<<<<< HEAD
__version__ = '1.5b2'
=======
__version__ = '1.6b1'
>>>>>>> 975b1f24

CLI = 'doorstop'
GUI = 'doorstop-gui'
SERVER = 'doorstop-server'
VERSION = "{0} v{1}".format(__project__, __version__)
DESCRIPTION = "Requirements management using version control."<|MERGE_RESOLUTION|>--- conflicted
+++ resolved
@@ -6,11 +6,7 @@
 from doorstop.core import importer, exporter, builder, editor, publisher
 
 __project__ = 'Doorstop'
-<<<<<<< HEAD
-__version__ = '1.5b2'
-=======
 __version__ = '1.6b1'
->>>>>>> 975b1f24
 
 CLI = 'doorstop'
 GUI = 'doorstop-gui'
