--- conflicted
+++ resolved
@@ -32,14 +32,9 @@
 
     """
     with utilities.capture(catch=catch) as success:
-<<<<<<< HEAD
-        show("validating tree...", flush=True)
-        tree = build(cwd=cwd, root=args.project)
-=======
         show("building tree...", flush=True)
-        tree = build(cwd, root=args.project)
+        tree = build(cwd=cwd, root=args.project)
         show("loading documents...", flush=True)
->>>>>>> 56380b1f
         tree.load()
         show("validating items...", flush=True)
         valid = tree.validate()
