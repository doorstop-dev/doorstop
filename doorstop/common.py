"""Common exceptions, classes, and functions for Doorstop."""

import os
import shutil
import argparse
import logging

import yaml

<<<<<<< HEAD
VERBOSITY = 0  # global verbosity setting for controlling string formatting
STR_VERBOSITY = 3
MAX_VERBOSITY = 4
=======
verbosity = 0  # global verbosity setting for controlling string formatting
PRINT_VERBOSITY = 0  # minimum verbosity to using `print`
STR_VERBOSITY = 3  # minimum verbosity to use verbose `__str__`
MAX_VERBOSITY = 4  # maximum verbosity level implemented


def _trace(self, message, *args, **kws):  # pragma: no cover (manual test)
    """New logging level, TRACE."""
    if self.isEnabledFor(logging.DEBUG - 1):
        self._log(logging.DEBUG - 1, message, args, **kws)  # pylint: disable=W0212


logging.addLevelName(logging.DEBUG - 1, "TRACE")
logging.Logger.trace = _trace

logger = logging.getLogger
log = logger(__name__)


# exception classes ##########################################################
>>>>>>> c275f21c


def _trace(self, message, *args, **kws):  # pragma: no cover (manual test)
    """New logging level, TRACE."""
    if self.isEnabledFor(logging.DEBUG - 1):
        self._log(logging.DEBUG - 1, message, args, **kws)  # pylint: disable=W0212


logging.addLevelName(logging.DEBUG - 1, "TRACE")
logging.Logger.trace = _trace

logger = logging.getLogger  # pylint: disable=C0103
log = logger(__name__)  # pylint: disable=C0103


class DoorstopError(Exception):

    """Generic Doorstop error."""


class DoorstopWarning(DoorstopError, Warning):

    """Generic Doorstop warning."""


class DoorstopInfo(DoorstopError, Warning):

    """Generic Doorstop info."""


class HelpFormatter(argparse.HelpFormatter):

    """Command-line help text formatter with wider help text."""

    def __init__(self, *args, **kwargs):
        super().__init__(*args, max_help_position=40, **kwargs)


class WarningFormatter(logging.Formatter, object):

    """Logging formatter that displays verbose formatting for WARNING+."""

    def __init__(self, default_format, verbose_format, *args, **kwargs):
        super().__init__(*args, **kwargs)
        self.default_format = default_format
        self.verbose_format = verbose_format

    def format(self, record):  # pragma: no cover (manual test)
        """Python 3 hack to change the formatting style dynamically."""
        if record.levelno > logging.INFO:
            self._style._fmt = self.verbose_format  # pylint: disable=W0212
        else:
            self._style._fmt = self.default_format  # pylint: disable=W0212
        return super().format(record)


# disk helper functions ######################################################


def create_dirname(path):
    """Ensure a parent directory exists for a path."""
    dirpath = os.path.dirname(path)
    if dirpath and not os.path.isdir(dirpath):
        log.info("creating directory {}...".format(dirpath))
        os.makedirs(dirpath)


def read_lines(path, encoding='utf-8'):
    """Read lines of text from a file.

    :param path: file to write lines
    :param encoding: output file encoding

    :return: path of new file

    """
    log.trace("reading lines from '{}'...".format(path))
    with open(path, 'r', encoding=encoding) as stream:
        for line in stream:
            yield line


def read_text(path, encoding='utf-8'):
    """Read text from a file.

    :param path: file path to read from
    :param encoding: input file encoding

    :return: string

    """
    log.trace("reading text from '{}'...".format(path))
    with open(path, 'r', encoding=encoding) as stream:
        text = stream.read()
    return text


def load_yaml(text, path):
    """Parse a dictionary from YAML text.

    :param text: string containing dumped YAML data
    :param path: file path for error messages

    :return: dictionary

    """
    # Load the YAML data
    try:
        data = yaml.load(text) or {}
    except yaml.error.YAMLError as exc:  # pylint: disable=E1101
        msg = "invalid contents: {}:\n{}".format(path, exc)
        raise DoorstopError(msg) from None
    # Ensure data is a dictionary
    if not isinstance(data, dict):
        msg = "invalid contents: {}".format(path)
        raise DoorstopError(msg)
    # Return the parsed data
    return data


def write_lines(lines, path, end='\n', encoding='utf-8'):
    """Write lines of text to a file.

    :param lines: iterator of strings
    :param path: file to write lines
    :param end: string to end lines
    :param encoding: output file encoding

    :return: path of new file

    """
    log.trace("writing lines to '{}'...".format(path))
    with open(path, 'wb') as stream:
        for line in lines:
            data = (line + end).encode(encoding)
            stream.write(data)
    return path


def write_text(text, path, encoding='utf-8'):
    """Write text to a file.

    :param text: string
    :param path: file to write text
    :param encoding: output file encoding

    :return: path of new file

    """
    if text:
        log.trace("writing text to '{}'...".format(path))
    with open(path, 'wb') as stream:
        data = text.encode(encoding)
        stream.write(data)
    return path


def touch(path):  # pragma: no cover (integration test)
    """Ensure a file exists."""
    if not os.path.exists(path):
        log.trace("creating empty '{}'...".format(path))
        write_text('', path)


def delete(path):  # pragma: no cover (integration test)
    """Delete a file or directory with error handling."""
    if os.path.isdir(path):
        try:
            log.trace("deleting '{}'...".format(path))
            shutil.rmtree(path)
        except IOError:
            # bug: http://code.activestate.com/lists/python-list/159050
            msg = "unable to delete: {}".format(path)
            log.warning(msg)
    elif os.path.isfile(path):
        log.trace("deleting '{}'...".format(path))
        os.remove(path)<|MERGE_RESOLUTION|>--- conflicted
+++ resolved
@@ -7,11 +7,6 @@
 
 import yaml
 
-<<<<<<< HEAD
-VERBOSITY = 0  # global verbosity setting for controlling string formatting
-STR_VERBOSITY = 3
-MAX_VERBOSITY = 4
-=======
 verbosity = 0  # global verbosity setting for controlling string formatting
 PRINT_VERBOSITY = 0  # minimum verbosity to using `print`
 STR_VERBOSITY = 3  # minimum verbosity to use verbose `__str__`
@@ -32,20 +27,6 @@
 
 
 # exception classes ##########################################################
->>>>>>> c275f21c
-
-
-def _trace(self, message, *args, **kws):  # pragma: no cover (manual test)
-    """New logging level, TRACE."""
-    if self.isEnabledFor(logging.DEBUG - 1):
-        self._log(logging.DEBUG - 1, message, args, **kws)  # pylint: disable=W0212
-
-
-logging.addLevelName(logging.DEBUG - 1, "TRACE")
-logging.Logger.trace = _trace
-
-logger = logging.getLogger  # pylint: disable=C0103
-log = logger(__name__)  # pylint: disable=C0103
 
 
 class DoorstopError(Exception):
