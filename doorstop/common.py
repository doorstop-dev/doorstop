# SPDX-License-Identifier: LGPL-3.0-only

"""Common exceptions, classes, and functions for Doorstop."""

import argparse
import codecs
import csv
import glob
import logging
import os
import shutil

import yaml

verbosity = 0  # global verbosity setting for controlling string formatting
PRINT_VERBOSITY = 0  # minimum verbosity to using `print`
STR_VERBOSITY = 3  # minimum verbosity to use verbose `__str__`
MAX_VERBOSITY = 4  # maximum verbosity level implemented


def _trace(self, message, *args, **kws):
    if self.isEnabledFor(logging.DEBUG - 1):
        self._log(logging.DEBUG - 1, message, args, **kws)  # pylint: disable=W0212


logging.addLevelName(logging.DEBUG - 1, "TRACE")
logging.Logger.trace = _trace  # type: ignore

logger = logging.getLogger
log = logger(__name__)

# exception classes ##########################################################


class DoorstopError(Exception):
    """Generic Doorstop error."""


class DoorstopFileError(DoorstopError, IOError):
    """Raised on IO errors."""


class DoorstopWarning(DoorstopError, Warning):
    """Generic Doorstop warning."""


class DoorstopInfo(DoorstopWarning, Warning):
    """Generic Doorstop info."""


# logging classes ############################################################


class HelpFormatter(argparse.ArgumentDefaultsHelpFormatter):
    """Command-line help text formatter with wider help text."""

    def __init__(self, *args, **kwargs):
        kwargs["max_help_position"] = 40
        super().__init__(*args, **kwargs)


class WarningFormatter(logging.Formatter):
    """Logging formatter that displays verbose formatting for WARNING+."""

    def __init__(self, default_format, verbose_format, *args, **kwargs):
        super().__init__(*args, **kwargs)
        self.default_format = default_format
        self.verbose_format = verbose_format

    def format(self, record):
        """Python 3 hack to change the formatting style dynamically."""
        if record.levelno > logging.INFO:
            self._style._fmt = self.verbose_format  # pylint: disable=W0212
        else:
            self._style._fmt = self.default_format  # pylint: disable=W0212
        return super().format(record)


# disk helper functions ######################################################


def create_dirname(path):
    """Ensure a parent directory exists for a path."""
    dirpath = os.path.dirname(path)
    if dirpath and not os.path.isdir(dirpath):
        log.info("creating directory {}...".format(dirpath))
        os.makedirs(dirpath)


def read_lines(path, encoding="utf-8"):
    """Read lines of text from a file.

    :param path: file to write lines
    :param encoding: output file encoding

    :return: path of new file

    """
    log.trace("reading lines from '{}'...".format(path))  # type: ignore
    with open(path, "r", encoding=encoding) as stream:
        for line in stream:
            yield line


def read_text(path):
    """Read text from a file.

    :param path: file path to read from
    :param encoding: input file encoding

    :return: string

    """
    log.trace("reading text from '{}'...".format(path))  # type: ignore
    try:
<<<<<<< HEAD
        with codecs.open(path, 'r', encoding='utf-8') as f:
=======
        with open(path, "r", encoding="utf-8") as f:
>>>>>>> bc3323fb
            return f.read()
    except Exception as e:
        msg = "reading '{}' failed: {}".format(path, e)
        raise DoorstopError(msg)


def load_yaml(text, path, loader=yaml.SafeLoader):
    """Parse a dictionary from YAML text.

    :param text: string containing dumped YAML data
    :param path: file path for error messages

    :return: dictionary

    """
    # Load the YAML data
    try:
        data = yaml.load(text, Loader=loader) or {}
    except yaml.error.YAMLError as exc:
        msg = "invalid contents: {}:\n{}".format(path, exc)
        raise DoorstopError(msg) from None
    # Ensure data is a dictionary
    if not isinstance(data, dict):
        msg = "invalid contents: {}".format(path)
        raise DoorstopError(msg)
    # Return the parsed data
    return data


def write_lines(lines, path, end="\n", encoding="utf-8"):
    """Write lines of text to a file.

    :param lines: iterator of strings
    :param path: file to write lines
    :param end: string to end lines
    :param encoding: output file encoding

    :return: path of new file

    """
    log.trace("writing lines to '{}'...".format(path))  # type: ignore
    with open(path, "wb") as stream:
        for line in lines:
            data = (line + end).encode(encoding)
            stream.write(data)
    return path


def write_text(text, path, end="\n"):
    """Write text to a file.

    :param text: string
    :param path: file to write text
    :param end: string to end lines
    :param encoding: output file encoding

    :return: path of new file

    """
    if text:
        log.trace("writing text to '{}'...".format(path))  # type: ignore
    with open(path, "w", encoding="utf-8", newline=end) as f:
        f.write(text)
    return path


def write_csv(table, path, delimiter=",", newline="", encoding="utf-8"):
    """Write table to a file.

    :param table: iterator of rows
    :param path: file to write lines
    :param delimiter: string to end cells
    :param newline: string to end lines
    :param encoding: output file encoding

    :return: path of new file

    """
    log.trace("writing table to '{}'...".format(path))  # type: ignore
    with open(path, "w", newline=newline, encoding=encoding) as stream:
        writer = csv.writer(stream, delimiter=delimiter)
        for row in table:
            writer.writerow(row)
    return path


def touch(path):
    """Ensure a file exists."""
    if not os.path.exists(path):
        log.trace("creating empty '{}'...".format(path))  # type: ignore
        write_text("", path)


def copy_dir_contents(src, dst):
    """Copy the contents of a directory."""
    for fpath in glob.glob("{}/*".format(src)):
        dest_path = os.path.join(dst, os.path.split(fpath)[-1])
        if os.path.exists(dest_path):
            if os.path.basename(fpath) == "doorstop":
                msg = "Skipping '{}' as this directory name is required by doorstop".format(
                    fpath
                )
            else:
                msg = "Skipping '{}' as a file or directory with this name already exists".format(
                    fpath
                )
            log.warning(msg)
        else:
            if os.path.isdir(fpath):
                shutil.copytree(fpath, dest_path)
            else:
                shutil.copyfile(fpath, dest_path)


def delete(path):
    """Delete a file or directory with error handling."""
    if os.path.isdir(path):
        try:
            log.trace("deleting '{}'...".format(path))  # type: ignore
            shutil.rmtree(path)
        except IOError:
            # bug: http://code.activestate.com/lists/python-list/159050
            msg = "unable to delete: {}".format(path)
            log.warning(msg)
    elif os.path.isfile(path):
        log.trace("deleting '{}'...".format(path))  # type: ignore
        os.remove(path)


def delete_contents(dirname):
    """Delete the contents of a directory."""
    for file in glob.glob("{}/*".format(dirname)):
        if os.path.isdir(file):
            shutil.rmtree(os.path.join(dirname, file))
        else:
            try:
                os.remove(os.path.join(dirname, file))
            except FileExistsError:
                log.warning(
                    "Two assets folders have files or directories " "with the same name"
                )
                raise<|MERGE_RESOLUTION|>--- conflicted
+++ resolved
@@ -113,11 +113,7 @@
     """
     log.trace("reading text from '{}'...".format(path))  # type: ignore
     try:
-<<<<<<< HEAD
-        with codecs.open(path, 'r', encoding='utf-8') as f:
-=======
-        with open(path, "r", encoding="utf-8") as f:
->>>>>>> bc3323fb
+        with codecs.open(path, "r", encoding="utf-8") as f:
             return f.read()
     except Exception as e:
         msg = "reading '{}' failed: {}".format(path, e)
