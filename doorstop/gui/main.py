#!/usr/bin/env python

"""Graphical interface for Doorstop."""

import sys
from unittest.mock import Mock
try:  # pragma: no cover (manual test)
    import tkinter as tk
    from tkinter import ttk
    from tkinter import font, filedialog
except ImportError as _exc:  # pragma: no cover (manual test)
    sys.stderr.write("WARNING: {}\n".format(_exc))
    tk = Mock()
    ttk = Mock()
import os
import argparse
import functools
from itertools import chain
import logging

from doorstop import common
from doorstop.common import HelpFormatter, WarningFormatter, DoorstopError
from doorstop.core import vcs
from doorstop.core import builder
from doorstop import settings

<<<<<<< HEAD
log = common.logger(__name__)  # pylint: disable=C0103
=======
log = common.logger(__name__)
>>>>>>> c275f21c


def main(args=None):
    """Process command-line arguments and run the program."""
    from doorstop import GUI, VERSION

    # Shared options
    debug = argparse.ArgumentParser(add_help=False)
    debug.add_argument('-V', '--version', action='version', version=VERSION)
    debug.add_argument('-v', '--verbose', action='count', default=0,
                       help="enable verbose logging")
    shared = {'formatter_class': HelpFormatter, 'parents': [debug]}
    parser = argparse.ArgumentParser(prog=GUI, description=__doc__, **shared)

    # Build main parser
    parser.add_argument('-j', '--project', metavar="PATH",
                        help="path to the root of the project")

    # Parse arguments
    args = parser.parse_args(args=args)

    # Configure logging
    _configure_logging(args.verbose)

    # Run the program
    try:
        success = run(args, os.getcwd(), parser.error)
    except KeyboardInterrupt:
        log.debug("program interrupted")
        success = False
    if success:
        log.debug("program exited")
    else:
        log.debug("program exited with error")
        sys.exit(1)


def _configure_logging(verbosity=0):
    """Configure logging using the provided verbosity level (0+)."""
    # Configure the logging level and format
    if verbosity == 0:
        level = settings.VERBOSE_LOGGING_LEVEL
        default_format = settings.VERBOSE_LOGGING_FORMAT
        verbose_format = settings.VERBOSE_LOGGING_FORMAT
    elif verbosity == 1:
        level = settings.VERBOSE2_LOGGING_LEVEL
        default_format = settings.VERBOSE_LOGGING_FORMAT
        verbose_format = settings.VERBOSE_LOGGING_FORMAT
    else:
        level = settings.VERBOSE2_LOGGING_LEVEL
        default_format = settings.TIMED_LOGGING_FORMAT
        verbose_format = settings.TIMED_LOGGING_FORMAT

    # Set a custom formatter
    logging.basicConfig(level=level)
    formatter = WarningFormatter(default_format, verbose_format)
    logging.root.handlers[0].setFormatter(formatter)


def run(args, cwd, error):
    """Start the GUI.

    :param args: Namespace of CLI arguments (from this module or the CLI)
    :param cwd: current working directory
    :param error: function to call for CLI errors

    """
    from doorstop import __project__, __version__
    # Exit if tkinter is not available
    if isinstance(tk, Mock) or isinstance(ttk, Mock):
        return error("tkinter is not available")

    else:  # pragma: no cover (manual test)

        root = tk.Tk()
        root.title("{} ({})".format(__project__, __version__))
        app = Application(root, cwd, args.project)
        root.update()
        root.minsize(root.winfo_width(), root.winfo_height())
        app.mainloop()

        return True


def _log(func):  # pragma: no cover (manual test)
    """Decorator for methods that should log calls."""
    @functools.wraps(func)
    def wrapped(self, *args, **kwargs):
        """Wrapped method to log name and arguments."""
        sargs = "{}, {}".format(', '.join(repr(a) for a in args),
                                ', '.join("{}={}".format(k, repr(v))
                                          for k, v in kwargs.items()))
        msg = "log: {}: {}".format(func.__name__, sargs.strip(", "))
        if not isinstance(self, ttk.Frame) or not self.ignore:
            log.debug(msg.strip())
        return func(self, *args, **kwargs)
    return wrapped


class Listbox2(tk.Listbox):  # pragma: no cover (manual test), pylint: disable=R0901

    """Listbox class with automatic width adjustment."""

    def autowidth(self, maxwidth=250):
        """Resize the widget width to fit contents."""
        fnt = font.Font(font=self.cget("font"))
        pixels = 0
        for item in self.get(0, "end"):
            pixels = max(pixels, fnt.measure(item))
        # bump listbox size until all entries fit
        pixels = pixels + 10
        width = int(self.cget("width"))
        for shift in range(0, maxwidth + 1, 5):
            if self.winfo_reqwidth() >= pixels:
                break
            self.config(width=width + shift)


class Application(ttk.Frame):  # pragma: no cover (manual test), pylint: disable=R0901,R0902

    """Graphical application for Doorstop."""

    def __init__(self, root, cwd, project):
        ttk.Frame.__init__(self, root)

        # Create Doorstop variables
        self.cwd = cwd
        self.tree = None
        self.document = None
        self.item = None
        self.index = None

        # Create string variables
        self.stringvar_project = tk.StringVar(value=project or '')
        self.stringvar_project.trace('w', self.display_tree)
        self.stringvar_document = tk.StringVar()
        self.stringvar_document.trace('w', self.display_document)
        self.stringvar_item = tk.StringVar()
        self.stringvar_item.trace('w', self.display_item)
        self.stringvar_text = tk.StringVar()
        self.stringvar_text.trace('w', self.update_item)
        self.intvar_active = tk.IntVar()
        self.intvar_active.trace('w', self.update_item)
        self.intvar_derived = tk.IntVar()
        self.intvar_derived.trace('w', self.update_item)
        self.intvar_normative = tk.IntVar()
        self.intvar_normative.trace('w', self.update_item)
        self.intvar_heading = tk.IntVar()
        self.intvar_heading.trace('w', self.update_item)
        self.stringvar_link = tk.StringVar()  # no trace event
        self.stringvar_ref = tk.StringVar()
        self.stringvar_ref.trace('w', self.update_item)
        self.stringvar_extendedkey = tk.StringVar()
        self.stringvar_extendedkey.trace('w', self.display_extended)
        self.stringvar_extendedvalue = tk.StringVar()
        self.stringvar_extendedvalue.trace('w', self.update_item)

        # Create widget variables
        self.combobox_documents = None
        self.listbox_outline = None
        self.text_items = None
        self.text_item = None
        self.listbox_links = None
        self.combobox_extended = None
        self.text_extendedvalue = None
        self.text_parents = None
        self.text_children = None

        # Initialize the GUI
        self.ignore = False  # flag to ignore internal events
        frame = self.init(root)
        frame.pack(fill=tk.BOTH, expand=1)

        # Start the application
        root.after(500, self.find)

    def init(self, root):  # pylint: disable=R0912,R0914
        """Initialize and return the main frame."""  # pylint: disable=C0301
        # Shared arguments
        width_outline = 20
        width_text = 30
        width_code = 30
        width_uid = 10
        height_text = 10
        height_ext = 5
        height_code = 3

        # Shared keyword arguments
        kw_f = {'padding': 5}  # constructor arguments for frames
        kw_gp = {'padx': 2, 'pady': 2}  # grid arguments for padded widgets
        kw_gs = {'sticky': tk.NSEW}  # grid arguments for sticky widgets
        kw_gsp = dict(chain(kw_gs.items(), kw_gp.items()))  # grid arguments for sticky padded widgets

        # Shared style
        if sys.platform == 'darwin':
            size = 14
        else:
            size = 10
        normal = font.Font(family='TkDefaultFont', size=size)
        fixed = font.Font(family='Courier New', size=size)

        # Configure grid
        frame = ttk.Frame(root, **kw_f)
        frame.rowconfigure(0, weight=0)
        frame.rowconfigure(1, weight=1)
        frame.columnconfigure(0, weight=2)
        frame.columnconfigure(1, weight=1)
        frame.columnconfigure(2, weight=1)
        frame.columnconfigure(3, weight=2)

        # Create widgets
        def frame_project(root):
            """Frame for the current project."""
            # Configure grid
            frame = ttk.Frame(root, **kw_f)
            frame.rowconfigure(0, weight=1)
            frame.columnconfigure(0, weight=0)
            frame.columnconfigure(1, weight=1)

            # Place widgets
            ttk.Label(frame, text="Project:").grid(row=0, column=0, **kw_gp)
            ttk.Entry(frame, textvariable=self.stringvar_project).grid(row=0, column=1, **kw_gsp)

            return frame

        def frame_tree(root):
            """Frame for the current document."""
            # Configure grid
            frame = ttk.Frame(root, **kw_f)
            frame.rowconfigure(0, weight=1)
            frame.columnconfigure(0, weight=0)
            frame.columnconfigure(1, weight=1)

            # Place widgets
            ttk.Label(frame, text="Document:").grid(row=0, column=0, **kw_gp)
            self.combobox_documents = ttk.Combobox(frame, textvariable=self.stringvar_document, state='readonly')
            self.combobox_documents.grid(row=0, column=1, **kw_gsp)

            return frame

        def frame_document(root):
            """Frame for current document's outline and items."""
            # Configure grid
            frame = ttk.Frame(root, **kw_f)
            frame.rowconfigure(0, weight=0)
            frame.rowconfigure(1, weight=5)
            frame.rowconfigure(2, weight=0)
            frame.rowconfigure(3, weight=0)
            frame.columnconfigure(0, weight=0)
            frame.columnconfigure(1, weight=0)
            frame.columnconfigure(2, weight=0)
            frame.columnconfigure(3, weight=0)
            frame.columnconfigure(4, weight=1)
            frame.columnconfigure(5, weight=1)

            @_log
            def listbox_outline_listboxselect(event):
                """Callback for selecting an item."""
                if self.ignore:
                    return
                widget = event.widget
                curselection = widget.curselection()
                if curselection:
                    index = int(curselection[0])
                    value = widget.get(index)
                    self.stringvar_item.set(value)

            # Place widgets
            ttk.Label(frame, text="Outline:").grid(row=0, column=0, columnspan=4, sticky=tk.W, **kw_gp)
            ttk.Label(frame, text="Items:").grid(row=0, column=4, columnspan=2, sticky=tk.W, **kw_gp)
            self.listbox_outline = Listbox2(frame, width=width_outline, font=normal)
            self.listbox_outline.bind('<<ListboxSelect>>', listbox_outline_listboxselect)
            self.listbox_outline.grid(row=1, column=0, columnspan=4, **kw_gsp)
            self.text_items = tk.Text(frame, width=width_text, wrap=tk.WORD, font=normal)
            self.text_items.grid(row=1, column=4, columnspan=2, **kw_gsp)
            ttk.Button(frame, text="<", width=0, command=self.left).grid(row=2, column=0, sticky=tk.EW, padx=(2, 0))
            ttk.Button(frame, text="v", width=0, command=self.down).grid(row=2, column=1, sticky=tk.EW)
            ttk.Button(frame, text="^", width=0, command=self.up).grid(row=2, column=2, sticky=tk.EW)
            ttk.Button(frame, text=">", width=0, command=self.right).grid(row=2, column=3, sticky=tk.EW, padx=(0, 2))
            ttk.Button(frame, text="Add Item", command=self.add).grid(row=2, column=4, sticky=tk.W, **kw_gp)
            ttk.Button(frame, text="Remove Selected Item", command=self.remove).grid(row=2, column=5, sticky=tk.E, **kw_gp)

            return frame

        def frame_item(root):
            """Frame for the currently selected item."""
            # Configure grid
            frame = ttk.Frame(root, **kw_f)
            frame.rowconfigure(0, weight=0)
            frame.rowconfigure(1, weight=4)
            frame.rowconfigure(2, weight=0)
            frame.rowconfigure(3, weight=1)
            frame.rowconfigure(4, weight=1)
            frame.rowconfigure(5, weight=1)
            frame.rowconfigure(6, weight=1)
            frame.rowconfigure(7, weight=0)
            frame.rowconfigure(8, weight=0)
            frame.rowconfigure(9, weight=0)
            frame.rowconfigure(10, weight=0)
            frame.rowconfigure(11, weight=4)
            frame.columnconfigure(0, weight=0, pad=kw_f['padding'] * 2)
            frame.columnconfigure(1, weight=1)
            frame.columnconfigure(2, weight=1)

            @_log
            def text_focusin(_):
                """Callback for entering a text field."""
                self.ignore = True

            @_log
            def text_item_focusout(event):
                """Callback for updating text."""
                self.ignore = False
                widget = event.widget
                value = widget.get('1.0', 'end')
                self.stringvar_text.set(value)

            @_log
            def text_extendedvalue_focusout(event):
                """Callback for updating extended attributes."""
                self.ignore = False
                widget = event.widget
                value = widget.get('1.0', 'end')
                self.stringvar_extendedvalue.set(value)

            # Place widgets
            ttk.Label(frame, text="Selected Item:").grid(row=0, column=0, columnspan=3, sticky=tk.W, **kw_gp)
            self.text_item = tk.Text(frame, width=width_text, height=height_text, wrap=tk.WORD, font=fixed)
            self.text_item.bind('<FocusIn>', text_focusin)
            self.text_item.bind('<FocusOut>', text_item_focusout)
            self.text_item.grid(row=1, column=0, columnspan=3, **kw_gsp)
            ttk.Label(frame, text="Properties:").grid(row=2, column=0, sticky=tk.W, **kw_gp)
            ttk.Label(frame, text="Links:").grid(row=2, column=1, columnspan=2, sticky=tk.W, **kw_gp)
            ttk.Checkbutton(frame, text="Active", variable=self.intvar_active).grid(row=3, column=0, sticky=tk.W, **kw_gp)
            self.listbox_links = tk.Listbox(frame, width=width_uid, height=6)
            self.listbox_links.grid(row=3, column=1, rowspan=4, **kw_gsp)
            ttk.Entry(frame, width=width_uid, textvariable=self.stringvar_link).grid(row=3, column=2, sticky=tk.EW + tk.N, **kw_gp)
            ttk.Checkbutton(frame, text="Derived", variable=self.intvar_derived).grid(row=4, column=0, sticky=tk.W, **kw_gp)
            ttk.Button(frame, text="<< Link Item", command=self.link).grid(row=4, column=2, **kw_gp)
            ttk.Checkbutton(frame, text="Normative", variable=self.intvar_normative).grid(row=5, column=0, sticky=tk.W, **kw_gp)
            ttk.Checkbutton(frame, text="Heading", variable=self.intvar_heading).grid(row=6, column=0, sticky=tk.W, **kw_gp)
            ttk.Button(frame, text=">> Unlink Item", command=self.unlink).grid(row=6, column=2, **kw_gp)
            ttk.Label(frame, text="External Reference:").grid(row=7, column=0, columnspan=3, sticky=tk.W, **kw_gp)
            ttk.Entry(frame, width=width_text, textvariable=self.stringvar_ref, font=fixed).grid(row=8, column=0, columnspan=3, **kw_gsp)
            ttk.Label(frame, text="Extended Attributes:").grid(row=9, column=0, columnspan=3, sticky=tk.W, **kw_gp)
            self.combobox_extended = ttk.Combobox(frame, textvariable=self.stringvar_extendedkey, font=fixed)
            self.combobox_extended.grid(row=10, column=0, columnspan=3, **kw_gsp)
            self.text_extendedvalue = tk.Text(frame, width=width_text, height=height_ext, wrap=tk.WORD, font=fixed)
            self.text_extendedvalue.bind('<FocusIn>', text_focusin)
            self.text_extendedvalue.bind('<FocusOut>', text_extendedvalue_focusout)
            self.text_extendedvalue.grid(row=11, column=0, columnspan=3, **kw_gsp)

            return frame

        def frame_family(root):
            """Frame for the parent and child document items."""
            # Configure grid
            frame = ttk.Frame(root, **kw_f)
            frame.rowconfigure(0, weight=0)
            frame.rowconfigure(1, weight=1)
            frame.rowconfigure(2, weight=0)
            frame.rowconfigure(3, weight=1)
            frame.columnconfigure(0, weight=1)

            # Place widgets
            ttk.Label(frame, text="Linked To:").grid(row=0, column=0, sticky=tk.W, **kw_gp)
            self.text_parents = tk.Text(frame, width=width_text, wrap=tk.WORD, font=normal)
            self.text_parents.grid(row=1, column=0, **kw_gsp)
            ttk.Label(frame, text="Linked From:").grid(row=2, column=0, sticky=tk.W, **kw_gp)
            self.text_children = tk.Text(frame, width=width_text, wrap=tk.WORD, font=normal)
            self.text_children.grid(row=3, column=0, **kw_gsp)

            return frame

        # Place widgets
        frame_project(frame).grid(row=0, column=0, columnspan=2, **kw_gs)
        frame_tree(frame).grid(row=0, column=2, columnspan=2, **kw_gs)
        frame_document(frame).grid(row=1, column=0, **kw_gs)
        frame_item(frame).grid(row=1, column=1, columnspan=2, **kw_gs)
        frame_family(frame).grid(row=1, column=3, **kw_gs)

        return frame

    @_log
    def find(self):
        """Find the root of the project."""
        if not self.stringvar_project.get():
            try:
                path = vcs.find_root(self.cwd)
            except DoorstopError as exc:
                log.error(exc)
            else:
                self.stringvar_project.set(path)

    @_log
    def browse(self):
        """Browse for the root of a project."""
        path = filedialog.askdirectory()
        log.debug("path: {}".format(path))
        if path:
            self.stringvar_project.set(path)

    @_log
    def display_tree(self, *_):
        """Display the currently selected tree."""
        # Set the current tree
        self.tree = builder.build(root=self.stringvar_project.get())
        log.info("displaying tree...")

        # Display the documents in the tree
        values = ["{} ({})".format(document.prefix, document.relpath)
                  for document in self.tree]
        self.combobox_documents['values'] = values

        # Select the first document
        if len(self.tree):
            self.combobox_documents.current(0)
        else:
            logging.warning("no documents to display")

    @_log
    def display_document(self, *_):
        """Display the currently selected document."""
        # Set the current document
        index = self.combobox_documents.current()
        self.document = list(self.tree)[index]
        log.info("displaying document {}...".format(self.document))

        # Display the items in the document
        self.listbox_outline.delete(0, tk.END)
        self.text_items.delete('1.0', 'end')
        for item in self.document.items:

            # Add the item to the document outline
            indent = '  ' * (item.depth - 1)
<<<<<<< HEAD
            value = "{s}{l} {i}".format(s=indent, l=item.level, i=item.id)
=======
            level = '.'.join(str(l) for l in item.level)
            value = "{s}{l} {u}".format(s=indent, l=level, u=item.uid)
>>>>>>> c275f21c
            self.listbox_outline.insert(tk.END, value)

            # Add the item to the document text
            value = "{t} [{u}]\n\n".format(t=item.text or item.ref or '???',
                                           u=item.uid)
            self.text_items.insert('end', value)
        self.listbox_outline.autowidth()

        # Select the first item
<<<<<<< HEAD
        if len(self.document):
            self.listbox_outline.selection_set(self.index or 0)
            identifier = self.listbox_outline.selection_get()
            self.stringvar_item.set(identifier)  # manual call
        else:
            logging.warning("no items to display")
=======
        self.listbox_outline.selection_set(self.index or 0)
        uid = self.listbox_outline.selection_get()
        self.stringvar_item.set(uid)  # manual call
>>>>>>> c275f21c

    @_log
    def display_item(self, *_):
        """Display the currently selected item."""
        self.ignore = True

        # Set the current item
<<<<<<< HEAD
        identifier = self.stringvar_item.get().rsplit(' ', 1)[-1]
        self.item = self.tree.find_item(identifier)
        self.index = int(self.listbox_outline.curselection()[0])
=======
        uid = self.stringvar_item.get().rsplit(' ', 1)[-1]
        self.item = self.tree.find_item(uid)
        self.index = self.listbox_outline.curselection()[0]
>>>>>>> c275f21c
        log.info("displaying item {}...".format(self.item))

        # Display the item's text
        self.text_item.replace('1.0', 'end', self.item.text)

        # Display the item's properties
        self.stringvar_text.set(self.item.text)  # manual call
        self.intvar_active.set(self.item.active)
        self.intvar_derived.set(self.item.derived)
        self.intvar_normative.set(self.item.normative)
        self.intvar_heading.set(self.item.heading)

        # Display the item's links
        self.listbox_links.delete(0, tk.END)
        for uid in self.item.links:
            self.listbox_links.insert(tk.END, uid)
        self.stringvar_link.set('')

        # Display the item's external reference
        self.stringvar_ref.set(self.item.ref)

        # Display the item's extended attributes
        values = self.item.extended
        self.combobox_extended['values'] = values or ['']
        self.combobox_extended.current(0)

        # Display the items this item links to
        self.text_parents.delete('1.0', 'end')
        for uid in self.item.links:
            try:
                item = self.tree.find_item(uid)
            except DoorstopError:
                text = "???"
            else:
                text = item.text or item.ref or '???'
                uid = item.uid
            chars = "{t} [{u}]\n\n".format(t=text, u=uid)
            self.text_parents.insert('end', chars)

        # Display the items this item has links from
        self.text_children.delete('1.0', 'end')
        identifiers = self.item.find_child_links()
        for uid in identifiers:
            item = self.tree.find_item(uid)
            text = item.text or item.ref or '???'
            uid = item.uid
            chars = "{t} [{u}]\n\n".format(t=text, u=uid)
            self.text_children.insert('end', chars)

        self.ignore = False

    @_log
    def display_extended(self, *_):
        """Display the currently selected extended attribute."""
        self.ignore = True

        name = self.stringvar_extendedkey.get()
        log.debug("displaying extended attribute '{}'...".format(name))
        self.text_extendedvalue.replace('1.0', 'end', self.item.get(name, ''))

        self.ignore = False

    @_log
    def update_item(self, *_):
        """Update the current item from the fields."""
        if self.ignore:
            return
        if not self.item:
            logging.warning("no item selected")
            return

        # Update the current item
        log.info("updating {}...".format(self.item))
        self.item.auto = False
        self.item.text = self.stringvar_text.get()
        self.item.active = self.intvar_active.get()
        self.item.derived = self.intvar_derived.get()
        self.item.normative = self.intvar_normative.get()
        self.item.heading = self.intvar_heading.get()
        self.item.links = self.listbox_links.get(0, tk.END)
        self.item.ref = self.stringvar_ref.get()
        name = self.stringvar_extendedkey.get()
        if name:
            self.item.set(name, self.stringvar_extendedvalue.get())
        self.item.save()

        # Re-select this item
        self.display_document()

    @_log
    def left(self):
        """Dedent the current item's level."""
        self.item.level <<= 1
        self.document.reorder(keep=self.item)
        self.display_document()

    @_log
    def down(self):
        """Increment the current item's level."""
        self.item.level += 1
        self.document.reorder(keep=self.item)
        self.display_document()

    @_log
    def up(self):
        """Decrement the current item's level."""
        self.item.level -= 1
        self.document.reorder(keep=self.item)
        self.display_document()

    @_log
    def right(self):
        """Indent the current item's level."""
        self.item.level >>= 1
        self.document.reorder(keep=self.item)
        self.display_document()

    @_log
    def add(self):
        """Add a new item to the document."""
        logging.info("adding item to {}...".format(self.document))
        if self.item:
            level = self.item.level + 1
        else:
            level = None
        item = self.document.add_item(level=level)
        logging.info("added item: {}".format(item))
        self.index = self.document.items.index(item)
        self.display_document()

    @_log
    def remove(self):
        """Remove the selected item from the document."""
        logging.info("removing item {}...".format(self.item))
        item = self.tree.remove_item(self.item)
        logging.info("removed item: {}".format(item))
        self.item = None
        self.index = max(0, self.index - 1)
        self.display_document()

    @_log
    def link(self):
        """Add the specified link to the current item."""
        # Add the specified link to the list
        uid = self.stringvar_link.get()
        if uid:
            self.listbox_links.insert(tk.END, uid)
            self.stringvar_link.set('')

            # Update the current item
            self.update_item()

    @_log
    def unlink(self):
        """Remove the currently selected link from the current item."""
        # Remove the selected link from the list
        index = self.listbox_links.curselection()
        self.listbox_links.delete(index)

        # Update the current item
        self.update_item()


if __name__ == '__main__':  # pragma: no cover (manual test)
    main()<|MERGE_RESOLUTION|>--- conflicted
+++ resolved
@@ -24,11 +24,7 @@
 from doorstop.core import builder
 from doorstop import settings
 
-<<<<<<< HEAD
-log = common.logger(__name__)  # pylint: disable=C0103
-=======
 log = common.logger(__name__)
->>>>>>> c275f21c
 
 
 def main(args=None):
@@ -464,12 +460,11 @@
 
             # Add the item to the document outline
             indent = '  ' * (item.depth - 1)
-<<<<<<< HEAD
-            value = "{s}{l} {i}".format(s=indent, l=item.level, i=item.id)
-=======
+            level = '.'.join(str(l) for l in item.level)
+            value = "{s}{l} {i}".format(s=indent, l=level, i=item.uid)
             level = '.'.join(str(l) for l in item.level)
             value = "{s}{l} {u}".format(s=indent, l=level, u=item.uid)
->>>>>>> c275f21c
+            value = "{s}{l} {i}".format(s=indent, l=item.level, i=item.uid)
             self.listbox_outline.insert(tk.END, value)
 
             # Add the item to the document text
@@ -479,18 +474,18 @@
         self.listbox_outline.autowidth()
 
         # Select the first item
-<<<<<<< HEAD
+        self.listbox_outline.selection_set(self.index or 0)
+        identifier = self.listbox_outline.selection_get()
+        self.stringvar_item.set(identifier)  # manual call
+        self.listbox_outline.selection_set(self.index or 0)
+        uid = self.listbox_outline.selection_get()
+        self.stringvar_item.set(uid)  # manual call
         if len(self.document):
             self.listbox_outline.selection_set(self.index or 0)
             identifier = self.listbox_outline.selection_get()
             self.stringvar_item.set(identifier)  # manual call
         else:
             logging.warning("no items to display")
-=======
-        self.listbox_outline.selection_set(self.index or 0)
-        uid = self.listbox_outline.selection_get()
-        self.stringvar_item.set(uid)  # manual call
->>>>>>> c275f21c
 
     @_log
     def display_item(self, *_):
@@ -498,15 +493,9 @@
         self.ignore = True
 
         # Set the current item
-<<<<<<< HEAD
-        identifier = self.stringvar_item.get().rsplit(' ', 1)[-1]
-        self.item = self.tree.find_item(identifier)
-        self.index = int(self.listbox_outline.curselection()[0])
-=======
         uid = self.stringvar_item.get().rsplit(' ', 1)[-1]
         self.item = self.tree.find_item(uid)
-        self.index = self.listbox_outline.curselection()[0]
->>>>>>> c275f21c
+        self.index = int(self.listbox_outline.curselection()[0])
         log.info("displaying item {}...".format(self.item))
 
         # Display the item's text
