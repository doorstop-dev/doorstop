--- conflicted
+++ resolved
@@ -15,11 +15,7 @@
     DEFAULT.DIRECTORY: DEFAULT,
 }
 
-<<<<<<< HEAD
-log = common.logger(__name__)  # pylint: disable=C0103
-=======
 log = common.logger(__name__)
->>>>>>> c275f21c
 
 
 def find_root(cwd):
