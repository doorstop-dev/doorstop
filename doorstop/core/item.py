"""Representation of an item in a document."""

import os
import re
import functools

import pyficache

from doorstop import common
from doorstop.common import DoorstopError, DoorstopWarning, DoorstopInfo
<<<<<<< HEAD
from doorstop.core.base import BaseValidatable, cache_item, expunge_item
from doorstop.core.base import auto_load, auto_save, BaseFileObject
from doorstop.core.types import Prefix, ID, Text, Level, Stamp, to_bool
from doorstop.core import editor
from doorstop import settings

log = common.logger(__name__)  # pylint: disable=C0103

=======
from doorstop.core.base import (add_item, edit_item, delete_item,
                                auto_load, auto_save,
                                BaseValidatable, BaseFileObject)
from doorstop.core.types import Prefix, UID, Text, Level, Stamp, to_bool
from doorstop.core import editor
from doorstop import settings

log = common.logger(__name__)


def requires_tree(func):
    """Decorator for methods that require a tree reference."""
    @functools.wraps(func)
    def wrapped(self, *args, **kwargs):
        """Wrapped method that requires a tree reference."""
        if not self.tree:
            name = func.__name__
            log.critical("`{}` can only be called with a tree".format(name))
            return None
        return func(self, *args, **kwargs)
    return wrapped


def requires_document(func):
    """Decorator for methods that require a document reference."""
    @functools.wraps(func)
    def wrapped(self, *args, **kwargs):
        """Wrapped method that requires a document reference."""
        if not self.document:
            name = func.__name__
            msg = "`{}` can only be called with a document".format(name)
            log.critical(msg)
            return None
        return func(self, *args, **kwargs)
    return wrapped
>>>>>>> c275f21c


class Item(BaseValidatable, BaseFileObject):  # pylint: disable=R0902

    """Represents an item file with linkable text."""

    EXTENSIONS = '.yml', '.yaml'

    DEFAULT_LEVEL = Level('1.0')
    DEFAULT_ACTIVE = True
    DEFAULT_NORMATIVE = True
    DEFAULT_DERIVED = False
    DEFAULT_REVIEWED = Stamp()
    DEFAULT_TEXT = Text()
    DEFAULT_REF = ""

    def __init__(self, path, root=os.getcwd(), **kwargs):
        """Initialize an item from an existing file.

        :param path: path to Item file
        :param root: path to root of project

        """
        super().__init__()
        # Ensure the path is valid
        if not os.path.isfile(path):
            raise DoorstopError("item does not exist: {}".format(path))
        # Ensure the filename is valid
        filename = os.path.basename(path)
        name, ext = os.path.splitext(filename)
        try:
            UID(name).check()
        except DoorstopError:
            msg = "invalid item filename: {}".format(filename)
            raise DoorstopError(msg) from None
        # Ensure the file extension is valid
        if ext.lower() not in self.EXTENSIONS:
            msg = "'{0}' extension not in {1}".format(path, self.EXTENSIONS)
            raise DoorstopError(msg)
        # Initialize the item
        self.path = path
        self.root = root
        self.document = kwargs.get('document')
        self.tree = kwargs.get('tree')
        self.auto = kwargs.get('auto', Item.auto)
        # Set default values
        self._data['level'] = Item.DEFAULT_LEVEL
        self._data['active'] = Item.DEFAULT_ACTIVE
        self._data['normative'] = Item.DEFAULT_NORMATIVE
        self._data['derived'] = Item.DEFAULT_DERIVED
        self._data['reviewed'] = Item.DEFAULT_REVIEWED
        self._data['text'] = Item.DEFAULT_TEXT
        self._data['ref'] = Item.DEFAULT_REF
        self._data['links'] = set()

    def __repr__(self):
        return "Item('{}')".format(self.path)

    def __str__(self):
        if common.verbosity < common.STR_VERBOSITY:
            return str(self.uid)
        else:
            return "{} ({})".format(self.uid, self.relpath)

    def __lt__(self, other):
        if self.level == other.level:
            return self.uid < other.uid
        else:
            return self.level < other.level

    @staticmethod
    @add_item
    def new(tree, document, path, root, uid, level=None, auto=None):  # pylint: disable=R0913
        """Internal method to create a new item.

        :param tree: reference to the tree that contains this item
        :param document: reference to document that contains this item

        :param path: path to directory for the new item
        :param root: path to root of the project
        :param uid: UID for the new item

        :param level: level for the new item
        :param auto: automatically save the item

        :raises: :class:`~doorstop.common.DoorstopError` if the item
            already exists

        :return: new :class:`~doorstop.core.item.Item`

        """
        UID(uid).check()
        filename = str(uid) + Item.EXTENSIONS[0]
        path2 = os.path.join(path, filename)
        # Create the initial item file
        log.debug("creating item file at {}...".format(path2))
        Item._create(path2, name='item')
        # Initialize the item
        item = Item(path2, root=root, document=document, tree=tree, auto=False)
        item.level = level if level is not None else item.level
        if auto or (auto is None and Item.auto):
            item.save()
        # Return the item
        return item

    def load(self, reload=False):
        """Load the item's properties from its file."""
        if self._loaded and not reload:
            return
        log.debug("loading {}...".format(repr(self)))
        # Read text from file
        text = self._read(self.path)
        # Parse YAML data from text
        data = self._load(text, self.path)
        # Store parsed data
        for key, value in data.items():
            if key == 'level':
                value = Level(value)
            elif key == 'active':
                value = to_bool(value)
            elif key == 'normative':
                value = to_bool(value)
            elif key == 'derived':
                value = to_bool(value)
            elif key == 'reviewed':
                value = Stamp(value)
            elif key == 'text':
                value = Text(value)
            elif key == 'ref':
                value = value.strip()
            elif key == 'links':
                value = set(UID(part) for part in value)
            else:
                if isinstance(value, str):
                    value = Text(value)
            self._data[key] = value
        # Set meta attributes
        self._loaded = True

    @edit_item
    def save(self):
        """Format and save the item's properties to its file."""
        log.debug("saving {}...".format(repr(self)))
        # Format the data items
        data = self.data
        # Dump the data to YAML
        text = self._dump(data)
        # Save the YAML to file
        self._write(text, self.path)
        # Set meta attributes
        self._loaded = False
        self.auto = True

    # properties #############################################################

    @property
    @auto_load
    def data(self):
        """Get all the item's data formatted for YAML dumping."""
        data = {}
        for key, value in self._data.items():
            if key == 'level':
                value = value.yaml
            elif key == 'text':
                value = value.yaml
            elif key == 'ref':
                value = value.strip()
            elif key == 'links':
                value = [{str(i): i.stamp.yaml} for i in sorted(value)]
            elif key == 'reviewed':
                value = value.yaml
            else:
                if isinstance(value, str):
                    # length of "key_text: value_text"
                    length = len(key) + 2 + len(value)
                    if length > settings.MAX_LINE_LENGTH or '\n' in value:
                        end = '\n' if value.endswith('\n') else ''
                        value = Text.save_text(value, end=end)
                    else:
                        value = str(value)  # line is short enough as a string
            data[key] = value
        return data

    @property
    def uid(self):
        """Get the item's UID."""
        filename = os.path.basename(self.path)
        return UID(os.path.splitext(filename)[0])

    @property
    def prefix(self):
        """Get the item UID's prefix."""
        return self.uid.prefix

    @property
    def number(self):
        """Get the item UID's number."""
        return self.uid.number

    @property
    @auto_load
    def level(self):
        """Get the item's level."""
        return self._data['level']

    @level.setter
    @auto_save
    @auto_load
    def level(self, value):
        """Set the item's level."""
        self._data['level'] = Level(value)

    @property
    def depth(self):
        """Get the item's heading order based on it's level."""
        return len(self.level)

    @property
    @auto_load
    def active(self):
        """Get the item's active status.

        An inactive item will not be validated. Inactive items are
        intended to be used for:

        - future requirements
        - temporarily disabled requirements or tests
        - externally implemented requirements
        - etc.

        """
        return self._data['active']

    @active.setter
    @auto_save
    @auto_load
    def active(self, value):
        """Set the item's active status."""
        self._data['active'] = to_bool(value)

    @property
    @auto_load
    def derived(self):
        """Get the item's derived status.

        A derived item does not have links to items in its parent
        document, but should still be linked to by items in its child
        documents.

        """
        return self._data['derived']

    @derived.setter
    @auto_save
    @auto_load
    def derived(self, value):
        """Set the item's derived status."""
        self._data['derived'] = to_bool(value)

    @property
    @auto_load
    def normative(self):
        """Get the item's normative status.

        A non-normative item should not have or be linked to.
        Non-normative items are intended to be used for:

        - headings
        - comments
        - etc.

        """
        return self._data['normative']

    @normative.setter
    @auto_save
    @auto_load
    def normative(self, value):
        """Set the item's normative status."""
        self._data['normative'] = to_bool(value)

    @property
    def heading(self):
        """Indicate if the item is a heading.

        Headings have a level that ends in zero and are non-normative.

        """
        return self.level.heading and not self.normative

    @heading.setter
    @auto_save
    @auto_load
    def heading(self, value):
        """Set the item's heading status."""
        heading = to_bool(value)
        if heading and not self.heading:
            self.level.heading = True
            self.normative = False
        elif not heading and self.heading:
            self.level.heading = False
            self.normative = True

    @property
    @auto_load
    def cleared(self):
        """Indicate if no links are suspect."""
        items = self.parent_items
        for uid in self.links:
            for item in items:
                if uid == item.uid:
                    if uid.stamp != item.stamp():
                        return False
        return True

    @cleared.setter
    @auto_save
    @auto_load
    def cleared(self, value):
        """Set the item's suspect link status."""
        self.clear(_inverse=not to_bool(value))

    @property
    @auto_load
    def reviewed(self):
        """Indicate if the item has been reviewed."""
        stamp = self.stamp(links=True)
        if self._data['reviewed'] == Stamp(True):
            self._data['reviewed'] = stamp
        return self._data['reviewed'] == stamp

    @reviewed.setter
    @auto_save
    @auto_load
    def reviewed(self, value):
        """Set the item's review status."""
        self._data['reviewed'] = Stamp(value)

    @property
    @auto_load
    def text(self):
        """Get the item's text."""
        return self._data['text']

    @text.setter
    @auto_save
    @auto_load
    def text(self, value):
        """Set the item's text."""
        self._data['text'] = Text(value)

    @property
    @auto_load
    def ref(self):
        """Get the item's external file reference.

        An external reference can be part of a line in a text file or
        the filename of any type of file.

        """
        return self._data['ref']

    @ref.setter
    @auto_save
    @auto_load
    def ref(self, value):
        """Set the item's external file reference."""
        self._data['ref'] = str(value) if value else ""

    @property
    @auto_load
    def links(self):
        """Get a list of the item UIDs this item links to."""
        return sorted(self._data['links'])

    @links.setter
    @auto_save
    @auto_load
    def links(self, value):
        """Set the list of item UIDs this item links to."""
        self._data['links'] = set(UID(v) for v in value)

    @property
    def parent_links(self):
        """Get a list of the item UIDs this item links to."""
        return self.links  # alias

    @parent_links.setter
    def parent_links(self, value):
        """Set the list of item UIDs this item links to."""
        self.links = value  # alias

    @property
    @requires_tree
    def parent_items(self):
        """Get a list of items that this item links to."""
        items = []
        for uid in self.links:
            try:
                item = self.tree.find_item(uid)
            except DoorstopError:
                item = UnknownItem(uid)
                log.warning(item.exception)
            items.append(item)
        return items

    @property
    @requires_tree
    @requires_document
    def parent_documents(self):
        """Get a list of documents that this item's document should link to.

        .. note::

           A document only has one parent.

        """
        try:
            return [self.tree.find_document(self.document.prefix)]
        except DoorstopError:
            log.warning(Prefix.UNKNOWN_MESSGE.format(self.document.prefix))
            return []

    # actions ################################################################

    @auto_save
    def edit(self, tool=None):
        """Open the item for editing.

        :param tool: path of alternate editor

        """
        # Lock the item
        if self.tree:
            self.tree.vcs.lock(self.path)
        # Open in an editor
        editor.edit(self.path, tool=tool)
        # Force reloaded
        self._loaded = False

    @auto_save
    @auto_load
    def link(self, value):
        """Add a new link to another item UID.

        :param value: item or UID

        """
        uid = UID(value)
        log.info("linking to '{}'...".format(uid))
        self._data['links'].add(uid)

    @auto_save
    @auto_load
    def unlink(self, value):
        """Remove an existing link by item UID.

        :param value: item or UID

        """
        uid = UID(value)
        try:
            self._data['links'].remove(uid)
        except KeyError:
            log.warning("link to {0} does not exist".format(uid))

    def get_issues(self, **kwargs):
        """Yield all the item's issues.

        :return: generator of :class:`~doorstop.common.DoorstopError`,
                              :class:`~doorstop.common.DoorstopWarning`,
                              :class:`~doorstop.common.DoorstopInfo`

        """
        assert kwargs.get('document_hook') is None
        assert kwargs.get('item_hook') is None
        log.info("checking item {}...".format(self))
        # Verify the file can be parsed
        self.load()
        # Skip inactive items
        if not self.active:
            log.info("skipped inactive item: {}".format(self))
            return
        # Delay item save if reformatting
        if settings.REFORMAT:
            self.auto = False
        # Check text
        if not self.text:
            yield DoorstopWarning("no text")
        # Check external references
        if settings.CHECK_REF:
            try:
                self.find_ref()
            except DoorstopError as exc:
                yield exc
        # Check links
        if not self.normative and self.links:
            yield DoorstopWarning("non-normative, but has links")
        # Check links against the document
        if self.document:
            yield from self._get_issues_document(self.document)
        # Check links against the tree
        if self.tree:
            yield from self._get_issues_tree(self.tree)
        # Check links against both document and tree
        if self.document and self.tree:
            yield from self._get_issues_both(self.document, self.tree)
        # Check review status
        if not self.reviewed:
            if settings.CHECK_REVIEW_STATUS:
                yield DoorstopWarning("unreviewed changes")
        # Reformat the file
        if settings.REFORMAT:
            log.debug("reformatting item {}...".format(self))
            self.save()

    def _get_issues_document(self, document):
        """Yield all the item's issues against its document."""
        log.debug("getting issues against document...")
        # Verify an item's UID matches its document's prefix
        if self.prefix != document.prefix:
            msg = "prefix differs from document ({})".format(document.prefix)
            yield DoorstopInfo(msg)
        # Verify an item has upward links
        if all((document.parent,
                self.normative,
                not self.derived)) and not self.links:
            msg = "no links to parent document: {}".format(document.parent)
            yield DoorstopWarning(msg)
        # Verify an item's links are to the correct parent
        for uid in self.links:
            try:
                prefix = uid.prefix
            except DoorstopError:
                msg = "invalid UID in links: {}".format(uid)
                yield DoorstopError(msg)
            else:
                if document.parent and prefix != document.parent:
                    # this is only 'info' because a document is allowed
                    # to contain items with a different prefix, but
                    # Doorstop will not create items like this
                    msg = "parent is '{}', but linked to: {}".format(
                        document.parent, uid)
                    yield DoorstopInfo(msg)

    def _get_issues_tree(self, tree):
        """Yield all the item's issues against its tree."""
        log.debug("getting issues against tree...")
        # Verify an item's links are valid
        identifiers = set()
        for uid in self.links:
            try:
                item = tree.find_item(uid)
            except DoorstopError:
                identifiers.add(uid)  # keep the invalid UID
                msg = "linked to unknown item: {}".format(uid)
                yield DoorstopError(msg)
            else:
                # check the linked item
                if not item.active:
                    msg = "linked to inactive item: {}".format(item)
                    yield DoorstopInfo(msg)
                if not item.normative:
                    msg = "linked to non-normative item: {}".format(item)
                    yield DoorstopWarning(msg)
                # check the link status
                if uid.stamp == Stamp(True):
                    uid.stamp = item.stamp()  # convert True to a stamp
                elif uid.stamp != item.stamp():
                    if settings.CHECK_SUSPECT_LINKS:
                        msg = "suspect link: {}".format(item)
                        yield DoorstopWarning(msg)
                # reformat the item's UID
                identifier2 = UID(item.uid, stamp=uid.stamp)
                identifiers.add(identifier2)
        # Apply the reformatted item UIDs
        if settings.REFORMAT:
            self._data['links'] = identifiers

    def _get_issues_both(self, document, tree):
        """Yield all the item's issues against its document and tree."""
        log.debug("getting issues against document and tree...")
        # Verify an item is being linked to (child links)
        if settings.CHECK_CHILD_LINKS and self.normative:
            items, documents = self._find_child_objects(document=document,
                                                        tree=tree,
                                                        find_all=False)
            if not items:
                for document in documents:
                    msg = "no links from child document: {}".format(document)
                    yield DoorstopWarning(msg)

    @requires_tree
    def find_ref(self):
        """Get the external file reference and line number.

        :raises: :class:`~doorstop.common.DoorstopError` when no
            reference is found

        :return: relative path to file or None (when no reference
            set),
            line number (when found in file) or None (when found as
            filename) or None (when no reference set)

        """
        # Return immediately if no external reference
        if not self.ref:
            log.debug("no external reference to search for")
            return None, None
        # Update the cache
        if not settings.CACHE_PATHS:
            pyficache.clear_file_cache()
        # Search for the external reference
        log.debug("seraching for ref '{}'...".format(self.ref))
        pattern = r"(\b|\W){}(\b|\W)".format(re.escape(self.ref))
        log.trace("regex: {}".format(pattern))
        regex = re.compile(pattern)
        for path, filename, relpath in self.tree.vcs.paths:
            # Skip the item's file while searching
            if path == self.path:
                continue
            # Check for a matching filename
            if filename == self.ref:
                return relpath, None
            # Skip extensions that should not be considered text
            if os.path.splitext(filename)[-1] in settings.SKIP_EXTS:
                continue
            # Search for the reference in the file
            lines = pyficache.getlines(path)
            if lines is None:
                log.trace("unable to read lines from: {}".format(path))
                continue
            for lineno, line in enumerate(lines, start=1):
                if regex.search(line):
                    log.debug("found ref: {}".format(relpath))
                    return relpath, lineno

        msg = "external reference not found: {}".format(self.ref)
        raise DoorstopError(msg)

    def find_child_links(self, find_all=True):
        """Get a list of item UIDs that link to this item (reverse links).

        :param find_all: find all items (not just the first) before returning

        :return: list of found item UIDs

        """
        items, _ = self._find_child_objects(find_all=find_all)
        identifiers = [item.uid for item in items]
        return identifiers

    child_links = property(find_child_links)

    def find_child_items(self, find_all=True):
        """Get a list of items that link to this item.

        :param find_all: find all items (not just the first) before returning

        :return: list of found items

        """
        items, _ = self._find_child_objects(find_all=find_all)
        return items

    child_items = property(find_child_items)

    def find_child_documents(self):
        """Get a list of documents that should link to this item's document.

        :return: list of found documents

        """
        _, documents = self._find_child_objects(find_all=False)
        return documents

    child_documents = property(find_child_documents)

    def _find_child_objects(self, document=None, tree=None, find_all=True):
        """Get lists of child items and child documents.

        :param document: document containing the current item
        :param tree: tree containing the current item
        :param find_all: find all items (not just the first) before returning

        :return: list of found items, list of all child documents

        """
        child_items = []
        child_documents = []
        document = document or self.document
        tree = tree or self.tree
        if not document or not tree:
            return child_items, child_documents
        # Find child objects
        log.debug("finding item {}'s child objects...".format(self))
        for document2 in tree:
            if document2.parent == document.prefix:
                child_documents.append(document2)
                # Search for child items unless we only need to find one
                if not child_items or find_all:
                    for item2 in document2:
                        if self.uid in item2.links:
                            child_items.append(item2)
                            if not find_all:
                                break
        # Display found links
        if child_items:
            if find_all:
                joined = ', '.join(str(i) for i in child_items)
                msg = "child items: {}".format(joined)
            else:
                msg = "first child item: {}".format(child_items[0])
            log.debug(msg)
            joined = ', '.join(str(d) for d in child_documents)
            log.debug("child documents: {}".format(joined))
        return sorted(child_items), child_documents

    @auto_load
    def stamp(self, links=False):
        """Hash the item's key content for later comparison."""
        values = [self.uid, self.text, self.ref]
        if links:
            values.extend(self.links)
        return Stamp(*values)

    @auto_save
    @auto_load
    def clear(self, _inverse=False):
        """Clear suspect links."""
        log.info("clearing suspect links...")
        items = self.parent_items
        for uid in self.links:
            for item in items:
                if uid == item.uid:
                    if _inverse:
                        uid.stamp = Stamp()
                    else:
                        uid.stamp = item.stamp()

    @auto_save
    @auto_load
    def review(self):
        """Mark the item as reviewed."""
        log.info("marking item as reviewed...")
        self._data['reviewed'] = self.stamp(links=True)

    @delete_item
    def delete(self, path=None):
        """Delete the item."""
        pass  # the item is deleted in the decorated method


class UnknownItem(object):

    """Represents an unknown item, which doesn't have a path."""

    UNKNOWN_PATH = '???'  # string to represent an unknown path

    normative = False  # do not include unknown items in traceability

    def __init__(self, value, spec=Item):
        self._uid = UID(value)
        self._spec = dir(spec)  # list of attribute names for warnings
        msg = UID.UNKNOWN_MESSAGE.format(k='', u=self.uid)
        self.exception = DoorstopError(msg)

    def __str__(self):
        return Item.__str__(self)

    def __getattr__(self, name):
        if name in self._spec:
            log.debug(self.exception)
        return self.__getattribute__(name)

    @property
    def uid(self):
        """Get the item's UID."""
        return self._uid

    prefix = Item.prefix
    number = Item.number

    @property
    def relpath(self):
        """Get the unknown item's relative path string."""
        return "@{}???".format(os.sep, self.UNKNOWN_PATH)

    def stamp(self):  # pylint: disable=R0201
        """Return an empty stamp."""
        return Stamp(None)<|MERGE_RESOLUTION|>--- conflicted
+++ resolved
@@ -8,16 +8,6 @@
 
 from doorstop import common
 from doorstop.common import DoorstopError, DoorstopWarning, DoorstopInfo
-<<<<<<< HEAD
-from doorstop.core.base import BaseValidatable, cache_item, expunge_item
-from doorstop.core.base import auto_load, auto_save, BaseFileObject
-from doorstop.core.types import Prefix, ID, Text, Level, Stamp, to_bool
-from doorstop.core import editor
-from doorstop import settings
-
-log = common.logger(__name__)  # pylint: disable=C0103
-
-=======
 from doorstop.core.base import (add_item, edit_item, delete_item,
                                 auto_load, auto_save,
                                 BaseValidatable, BaseFileObject)
@@ -53,7 +43,6 @@
             return None
         return func(self, *args, **kwargs)
     return wrapped
->>>>>>> c275f21c
 
 
 class Item(BaseValidatable, BaseFileObject):  # pylint: disable=R0902
