"""Representation of a collection of items."""

import os
from itertools import chain
from collections import OrderedDict

from doorstop import common
from doorstop.common import DoorstopError, DoorstopWarning
<<<<<<< HEAD
from doorstop.core.base import cache_document, BaseValidatable
from doorstop.core.base import auto_load, auto_save, BaseFileObject
from doorstop.core.types import Prefix, ID, Level
from doorstop.core.item import Item
from doorstop import settings

log = common.logger(__name__)  # pylint: disable=C0103
=======
from doorstop.core.base import (add_document, edit_document, delete_document,
                                auto_load, auto_save,
                                BaseValidatable, BaseFileObject)
from doorstop.core.types import Prefix, UID, Level
from doorstop.core.item import Item
from doorstop import settings

log = common.logger(__name__)
>>>>>>> c275f21c


class Document(BaseValidatable, BaseFileObject):  # pylint: disable=R0902

    """Represents a document directory containing an outline of items."""

    CONFIG = '.doorstop.yml'
    SKIP = '.doorstop.skip'  # indicates this document should be skipped
    INDEX = 'index.yml'

    DEFAULT_PREFIX = Prefix('REQ')
    DEFAULT_SEP = ''
    DEFAULT_DIGITS = 3

    def __init__(self, path, root=os.getcwd(), **kwargs):
        """Initialize a document from an exiting directory.

        :param path: path to document directory
        :param root: path to root of project

        """
        super().__init__()
        # Ensure the directory is valid
        if not os.path.isfile(os.path.join(path, Document.CONFIG)):
            relpath = os.path.relpath(path, root)
            msg = "no {} in {}".format(Document.CONFIG, relpath)
            raise DoorstopError(msg)
        # Initialize the document
        self.path = path
        self.root = root
        self.tree = kwargs.get('tree')
        self.auto = kwargs.get('auto', Document.auto)
        # Set default values
        self._data['prefix'] = Document.DEFAULT_PREFIX
        self._data['sep'] = Document.DEFAULT_SEP
        self._data['digits'] = Document.DEFAULT_DIGITS
        self._data['parent'] = None  # the root document does not have a parent
        self._items = []
        self._itered = False

    def __repr__(self):
        return "Document('{}')".format(self.path)

    def __str__(self):
        if common.verbosity < common.STR_VERBOSITY:
            return self.prefix
        else:
            return "{} ({})".format(self.prefix, self.relpath)

    def __iter__(self):
        yield from self._iter()

    def __len__(self):
        return len(list(self._iter()))

    def __bool__(self):  # override `__len__` behavior, pylint: disable=R0201
        return True

    @staticmethod
    @add_document
    def new(tree, path, root, prefix, sep=None, digits=None, parent=None, auto=None):  # pylint: disable=R0913,C0301
        """Internal method to create a new document.

        :param tree: reference to tree that contains this document

        :param path: path to directory for the new document
        :param root: path to root of the project
        :param prefix: prefix for the new document

        :param sep: separator between prefix and numbers
        :param digits: number of digits for the new document
        :param parent: parent UID for the new document
        :param auto: automatically save the document

        :raises: :class:`~doorstop.common.DoorstopError` if the document
            already exists

        :return: new :class:`~doorstop.core.document.Document`

        """
        # TODO: raise a specific exception for invalid separator characters?
        assert not sep or sep in settings.SEP_CHARS
        config = os.path.join(path, Document.CONFIG)
        # Check for an existing document
        if os.path.exists(config):
            raise DoorstopError("document already exists: {}".format(path))
        # Create the document directory
        Document._create(config, name='document')
        # Initialize the document
        document = Document(path, root=root, tree=tree, auto=False)
        document.prefix = prefix if prefix is not None else document.prefix
        document.sep = sep if sep is not None else document.sep
        document.digits = digits if digits is not None else document.digits
        document.parent = parent if parent is not None else document.parent
        if auto or (auto is None and Document.auto):
            document.save()
        # Return the document
        return document

    def load(self, reload=False):
        """Load the document's properties from its file."""
        if self._loaded and not reload:
            return
        log.debug("loading {}...".format(repr(self)))
        # Read text from file
        text = self._read(self.config)
        # Parse YAML data from text
        data = self._load(text, self.config)
        # Store parsed data
        sets = data.get('settings', {})
        for key, value in sets.items():
            if key == 'prefix':
                self._data['prefix'] = Prefix(value)
            elif key == 'sep':
                self._data['sep'] = value.strip()
            elif key == 'parent':
                self._data['parent'] = value.strip()
            elif key == 'digits':
                self._data['digits'] = int(value)
        # Set meta attributes
        self._loaded = True
        if reload:
            list(self._iter(reload=reload))

    @edit_document
    def save(self):
        """Save the document's properties to its file."""
        log.debug("saving {}...".format(repr(self)))
        # Format the data items
        data = {}
        sets = {}
        for key, value in self._data.items():
            if key == 'prefix':
                sets['prefix'] = str(value)
            elif key == 'sep':
                sets['sep'] = value
            elif key == 'digits':
                sets['digits'] = value
            elif key == 'parent':
                if value:
                    sets['parent'] = value
            else:
                data[key] = value
        data['settings'] = sets
        # Dump the data to YAML
        text = self._dump(data)
        # Save the YAML to file
        self._write(text, self.config)
        # Set meta attributes
        self._loaded = False
        self.auto = True

    def _iter(self, reload=False):
        """Yield the document's items."""
        if self._itered and not reload:
            msg = "iterating document {}'s loaded items...".format(self)
            log.debug(msg)
            yield from list(self._items)
            return
        log.info("loading document {}'s items...".format(self))
        # Reload the document's item
        self._items = []
        for dirpath, dirnames, filenames in os.walk(self.path):
            for dirname in list(dirnames):
                path = os.path.join(dirpath, dirname, Document.CONFIG)
                if os.path.exists(path):
                    path = os.path.dirname(path)
                    dirnames.remove(dirname)
                    log.trace("skipped embedded document: {}".format(path))
            for filename in filenames:
                path = os.path.join(dirpath, filename)
                try:
                    item = Item(path, root=self.root,
                                document=self, tree=self.tree)
                except DoorstopError:
                    pass  # skip non-item files
                else:
                    self._items.append(item)
                    if reload:
                        item.load(reload=reload)
                    if settings.CACHE_ITEMS and self.tree:
                        self.tree._item_cache[item.uid] = item  # pylint: disable=W0212
                        log.trace("cached item: {}".format(item))
        # Set meta attributes
        self._itered = True
        # Yield items
        yield from list(self._items)

    # properties #############################################################

    @property
    def config(self):
        """Get the path to the document's file."""
        return os.path.join(self.path, Document.CONFIG)

    @property
    @auto_load
    def prefix(self):
        """Get the document's prefix."""
        return self._data['prefix']

    @prefix.setter
    @auto_save
    @auto_load
    def prefix(self, value):
        """Set the document's prefix."""
        self._data['prefix'] = Prefix(value)
        # TODO: should the new prefix be applied to all items?

    @property
    @auto_load
    def sep(self):
        """Get the prefix-number separator to use for new item UIDs."""
        return self._data['sep']

    @sep.setter
    @auto_save
    @auto_load
    def sep(self, value):
        """Set the prefix-number separator to use for new item UIDs."""
        # TODO: raise a specific exception for invalid separator characters?
        assert not value or value in settings.SEP_CHARS
        self._data['sep'] = value.strip()
        # TODO: should the new separator be applied to all items?

    @property
    @auto_load
    def digits(self):
        """Get the number of digits to use for new item UIDs."""
        return self._data['digits']

    @digits.setter
    @auto_save
    @auto_load
    def digits(self, value):
        """Set the number of digits to use for new item UIDs."""
        self._data['digits'] = value
        # TODO: should the new digits be applied to all items?

    @property
    @auto_load
    def parent(self):
        """Get the document's parent document prefix."""
        return self._data['parent']

    @parent.setter
    @auto_save
    @auto_load
    def parent(self, value):
        """Set the document's parent document prefix."""
        self._data['parent'] = str(value) if value else ""

    @property
    def items(self):
        """Get an ordered list of items in the document."""
        return sorted(self._iter())

    @property
    def depth(self):
        """Return the maximum item level depth."""
        return max(item.depth for item in self)

    @property
    def next(self):
        """Return the next item number in the document."""
        try:
            return max(item.number for item in self) + 1
        except ValueError:
            return 1

    @property
    def skip(self):
        """Indicate the document should be skipped."""
        return os.path.isfile(os.path.join(self.path, Document.SKIP))

    @property
    def index(self):
        """Get the path to the document's index if it exists else `None`."""
        path = os.path.join(self.path, Document.INDEX)
        if os.path.exists(path):
            return path

    @index.setter
    def index(self, value):
        """Create or update the document's index."""
        if value:
            path = os.path.join(self.path, Document.INDEX)
            log.info("creating {} index...".format(self))
            common.write_lines(self._lines_index(self.items), path)

    @index.deleter
    def index(self):
        """Delete the document's index if it exists."""
        log.info("deleting {} index...".format(self))
        common.delete(self.index)

    # actions ################################################################

    # decorators are applied to methods in the associated classes
    def add_item(self, number=None, level=None, reorder=True):
        """Create a new item for the document and return it.

        :param number: desired item number
        :param level: desired item level
        :param reorder: update levels of document items

        :return: added :class:`~doorstop.core.item.Item`

        """
        number = max(number or 0, self.next)
        log.debug("next number: {}".format(number))
        try:
            last = self.items[-1]
        except IndexError:
            next_level = level
        else:
            if level:
                next_level = level
            elif last.level.heading:
                next_level = last.level >> 1
                next_level.heading = False
            else:
                next_level = last.level + 1
        log.debug("next level: {}".format(next_level))
        uid = UID(self.prefix, self.sep, number, self.digits)
        item = Item.new(self.tree, self,
                        self.path, self.root, uid,
                        level=next_level)
        if level and reorder:
            self.reorder(keep=item)
        return item

    # decorators are applied to methods in the associated classes
    def remove_item(self, value, reorder=True):
        """Remove an item by its UID.

        :param value: item or UID
        :param reorder: update levels of document items

        :raises: :class:`~doorstop.common.DoorstopError` if the item
            cannot be found

        :return: removed :class:`~doorstop.core.item.Item`

        """
        uid = UID(value)
        item = self.find_item(uid)
        item.delete()
        if reorder:
            self.reorder()
        return item

    # decorators are applied to methods in the associated classes
    def reorder(self, manual=True, automatic=True, start=None, keep=None,
                _items=None):
        """Reorder a document's items.

        Two methods are using to create the outline order:

        - manual: specify the order using an updated index file
        - automatic: shift duplicate levels and compress gaps

        :param manual: enable manual ordering using the index (if one exists)

        :param automatic: enable automatic ordering (after manual ordering)
        :param start: level to start numbering (None = use current start)
        :param keep: item or UID to keep over duplicates

        """
        # Reorder manually
        if manual and self.index:
            log.info("reordering {} from index...".format(self))
            self._reorder_from_index(self, self.index)
            del self.index
        # Reorder automatically
        if automatic:
            log.info("reordering {} automatically...".format(self))
            items = _items or self.items
            keep = self.find_item(keep) if keep else None
            self._reorder_automatic(items, start=start, keep=keep)

    @staticmethod
    def _lines_index(items):
        """Generate (pseudo) YAML lines for the document index."""
        yield '#' * settings.MAX_LINE_LENGTH
        yield '# THIS TEMPORARY FILE WILL BE DELETED AFTER DOCUMENT REORDERING'
        yield '# MANUALLY INDENT, DEDENT, & MOVE ITEMS TO THEIR DESIRED LEVEL'
        yield '# CHANGES ARE BE REFLECTED IN THE ITEM FILES AFTER CONFIRMATION'
        yield '#' * settings.MAX_LINE_LENGTH
        yield ''
        yield "initial: {}".format(items[0].level if items else 1.0)
        yield "outline:"
        for item in items:
            space = "    " * item.depth
            comment = item.text.replace('\n', ' ') or item.ref
            line = space + "- {u}: # {c}".format(u=item.uid, c=comment)
            if len(line) > settings.MAX_LINE_LENGTH:
                line = line[:settings.MAX_LINE_LENGTH - 3] + '...'
            yield line

    @staticmethod
    def _reorder_from_index(document, path):
        """Reorder a document's item from the index."""
        # Load and parse index
        text = common.read_text(path)
        data = common.load_yaml(text, path)
        # Read updated values
        initial = data.get('initial', 1.0)
        outline = data.get('outline', [])
        # Update levels
        level = Level(initial)
        Document._reorder_section(outline, level, document)

    @staticmethod
    def _reorder_section(section, level, document):
        """Recursive function to reorder a section of an outline.

        :param section: recursive `list` of `dict` loaded from document index
        :param level: current :class:`~doorstop.core.types.Level`
        :param document: :class:`~doorstop.core.document.Document` to order

        """
        if isinstance(section, dict):  # a section

            # Get the item and subsection
            uid = list(section.keys())[0]
            try:
                item = document.find_item(uid)
            except DoorstopError as exc:
                log.debug(exc)
                item = None
            subsection = section[uid]

            # An item is a header if it has a subsection
            level.heading = bool(subsection)

            # Apply the new level
            if item is None:
                log.info("({}): {}".format(uid, level))
            elif item.level == level:
                log.info("{}: {}".format(item, level))
            else:
                log.info("{}: {} to {}".format(item, item.level, level))
            if item:
                item.level = level

            # Process the heading's subsection
            if subsection:
                Document._reorder_section(subsection, level >> 1, document)

        elif isinstance(section, list):  # a list of sections

            # Process each subsection
            for index, subsection in enumerate(section):
                Document._reorder_section(subsection, level + index, document)

    @staticmethod
    def _reorder_automatic(items, start=None, keep=None):
        """Reorder a document's items automatically.

        :param items: items to reorder
        :param start: level to start numbering (None = use current start)
        :param keep: item to keep over duplicates

        """
        nlevel = plevel = None
        for clevel, item in Document._items_by_level(items, keep=keep):
            log.debug("current level: {}".format(clevel))
            # Determine the next level
            if not nlevel:
                # Use the specified or current starting level
                nlevel = Level(start) if start else clevel
                nlevel.heading = clevel.heading
                log.debug("next level (start): {}".format(nlevel))
            else:
                # Adjust the next level to be the same depth
                if len(clevel) > len(nlevel):
                    nlevel >>= len(clevel) - len(nlevel)
                    log.debug("matched current indent: {}".format(nlevel))
                elif len(clevel) < len(nlevel):
                    nlevel <<= len(nlevel) - len(clevel)
                    # nlevel += 1
                    log.debug("matched current dedent: {}".format(nlevel))
                nlevel.heading = clevel.heading
                # Check for a level jump
                _size = min(len(clevel.value), len(plevel.value))
                for index in range(max(_size - 1, 1)):
                    if clevel.value[index] > plevel.value[index]:
                        nlevel <<= len(nlevel) - 1 - index
                        nlevel += 1
                        nlevel >>= len(clevel) - len(nlevel)
                        msg = "next level (jump): {}".format(nlevel)
                        log.debug(msg)
                        break
                # Check for a normal increment
                else:
                    if len(nlevel) <= len(plevel):
                        nlevel += 1
                        msg = "next level (increment): {}".format(nlevel)
                        log.debug(msg)
                    else:
                        msg = "next level (indent/dedent): {}".format(nlevel)
                        log.debug(msg)
            # Apply the next level
            if clevel == nlevel:
                log.info("{}: {}".format(item, clevel))
            else:
                log.info("{}: {} to {}".format(item, clevel, nlevel))
            item.level = nlevel.copy()
            # Save the current level as the previous level
            plevel = clevel.copy()

    @staticmethod
    def _items_by_level(items, keep=None):
        """Iterate through items by level with the kept item first."""
        # Collect levels
        levels = OrderedDict()
        for item in items:
            if item.level in levels:
                levels[item.level].append(item)
            else:
                levels[item.level] = [item]
        # Reorder levels
        for level, items in levels.items():
            # Reorder items at this level
            if keep in items:
                # move the kept item to the front of the list
                log.debug("keeping {} level over duplicates".format(keep))
                items = [items.pop(items.index(keep))] + items
            for item in items:
                yield level, item

    def find_item(self, value, _kind=''):
        """Return an item by its UID.

        :param value: item or UID

        :raises: :class:`~doorstop.common.DoorstopError` if the item
            cannot be found

        :return: matching :class:`~doorstop.core.item.Item`

        """
        uid = UID(value)
        for item in self:
            if item.uid == uid:
                return item

        raise DoorstopError("no matching{} UID: {}".format(_kind, uid))

    def get_issues(self, item_hook=None, **kwargs):
        """Yield all the document's issues.

        :param item_hook: function to call for custom item validation

        :return: generator of :class:`~doorstop.common.DoorstopError`,
                              :class:`~doorstop.common.DoorstopWarning`,
                              :class:`~doorstop.common.DoorstopInfo`

        """
        assert kwargs.get('document_hook') is None
        hook = item_hook if item_hook else lambda **kwargs: []
        log.info("checking document {}...".format(self))
        # Check for items
        items = self.items
        if not items:
            yield DoorstopWarning("no items")
            return
        # Reorder or check item levels
        if settings.REORDER:
            self.reorder(_items=items)
        elif settings.CHECK_LEVELS:
            yield from self._get_issues_level(items)
        # Check each item
        for item in items:
            # Check item
            for issue in chain(hook(item=item, document=self, tree=self.tree),
                               item.get_issues()):
                # Prepend the item's UID to yielded exceptions
                if isinstance(issue, Exception):
                    yield type(issue)("{}: {}".format(item.uid, issue))

    @staticmethod
    def _get_issues_level(items):
        """Yield all the document's issues related to item level."""
        prev = items[0] if items else None
        for item in items[1:]:
            puid = prev.uid
            plev = prev.level
            nuid = item.uid
            nlev = item.level
            log.debug("checking level {} to {}...".format(plev, nlev))
            # Duplicate level
            if plev == nlev:
                uids = sorted((puid, nuid))
                msg = "duplicate level: {} ({}, {})".format(plev, *uids)
                yield DoorstopWarning(msg)
            # Skipped level
            length = min(len(plev.value), len(nlev.value))
            for index in range(length):
                # Types of skipped levels:
                #         1. over: 1.0 --> 1.2
                #         2. out: 1.1 --> 3.0
                if (nlev.value[index] - plev.value[index] > 1 or
                        # 3. over and out: 1.1 --> 2.2
                        (plev.value[index] != nlev.value[index] and
                         index + 1 < length and
                         nlev.value[index + 1] not in (0, 1))):
                    msg = "skipped level: {} ({}), {} ({})".format(plev, puid,
                                                                   nlev, nuid)
                    yield DoorstopWarning(msg)
                    break
            prev = item

    @delete_document
    def delete(self, path=None):
        """Delete the document and its items."""
        for item in self:
            item.delete()
        # the document is deleted in the decorated method<|MERGE_RESOLUTION|>--- conflicted
+++ resolved
@@ -6,15 +6,6 @@
 
 from doorstop import common
 from doorstop.common import DoorstopError, DoorstopWarning
-<<<<<<< HEAD
-from doorstop.core.base import cache_document, BaseValidatable
-from doorstop.core.base import auto_load, auto_save, BaseFileObject
-from doorstop.core.types import Prefix, ID, Level
-from doorstop.core.item import Item
-from doorstop import settings
-
-log = common.logger(__name__)  # pylint: disable=C0103
-=======
 from doorstop.core.base import (add_document, edit_document, delete_document,
                                 auto_load, auto_save,
                                 BaseValidatable, BaseFileObject)
@@ -23,7 +14,6 @@
 from doorstop import settings
 
 log = common.logger(__name__)
->>>>>>> c275f21c
 
 
 class Document(BaseValidatable, BaseFileObject):  # pylint: disable=R0902
