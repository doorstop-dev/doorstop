--- conflicted
+++ resolved
@@ -42,16 +42,10 @@
 def create_document(prefix, path, parent=None, tree=None):
     """Create a Doorstop document from existing document information.
 
-<<<<<<< HEAD
     :param prefix: existing document's prefix (for new items)
     :param path: new directory path to store this document's items
     :param parent: parent document's prefix (if one will exist)
-=======
-    @param prefix: existing document's prefix (for new items)
-    @param path: new directory path to store this document's items
-    @param parent: parent document's prefix (if one will exist)
-    @param document: explicit tree to add the document
->>>>>>> 8abb4f78
+    :param tree: explicit tree to add the document
 
     :return: imported Document
 
@@ -85,16 +79,10 @@
 def add_item(prefix, identifier, attrs=None, document=None):
     """Create a Doorstop document from existing document information.
 
-<<<<<<< HEAD
     :param prefix: previously imported document's prefix
     :param identifier: existing item's unique ID
     :param attrs: dictionary of Doorstop and custom attributes
-=======
-    @param prefix: previously imported document's prefix
-    @param identifier: existing item's unique ID
-    @param attrs: dictionary of Doorstop and custom attributes
-    @param document: explicit document to add the item
->>>>>>> 8abb4f78
+    :param document: explicit document to add the item
 
     :return: imported Item
 
