"""Functions to publish documents and items."""

import os
import textwrap

import markdown

from doorstop import common
from doorstop.common import DoorstopError
from doorstop.core.types import iter_documents, iter_items, is_tree, is_item
from doorstop import settings
from doorstop.core import Document

from bottle import template as bottle_template
import bottle

EXTENSIONS = (
    'markdown.extensions.extra',
    'markdown.extensions.sane_lists',
)
CSS = os.path.join(os.path.dirname(__file__), 'files', 'doorstop.css')
HTMLTEMPLATE = 'sidebar'
INDEX = 'index.html'

log = common.logger(__name__)


def publish(obj, path, ext=None, linkify=None, index=None,
            template=None, toc=True, **kwargs):
    """Publish an object to a given format.

    The function can be called in two ways:

    1. document or item-like object + output file path
    2. tree-like object + output directory path

    :param obj: (1) Item, list of Items, Document or (2) Tree
    :param path: (1) output file path or (2) output directory path
    :param ext: file extension to override output extension
    :param linkify: turn links into hyperlinks (for Markdown or HTML)
    :param index: create an index.html (for HTML)

    :raises: :class:`doorstop.common.DoorstopError` for unknown file formats

    :return: output location if files created, else None

    """
    # Determine the output format
    ext = ext or os.path.splitext(path)[-1] or '.html'
    check(ext)
    if linkify is None:
        linkify = is_tree(obj) and ext in ['.html', '.md']
    if index is None:
        index = is_tree(obj) and ext == '.html'

    if is_tree(obj):
        assets_dir = os.path.join(path, Document.ASSETS)  # path is a directory name
    else:
        assets_dir = os.path.join(os.path.dirname(path), Document.ASSETS)  # path is a filename

    if os.path.isdir(assets_dir):
        log.info('Deleting contents of assets directory %s', assets_dir)
        common.delete_contents(assets_dir)
    else:
        os.makedirs(assets_dir)

    # If publish html and then markdown ensure that the html template are still available
    if not template:
        template = HTMLTEMPLATE
    template_assets = os.path.join(os.path.dirname(__file__), 'files', 'assets')
    if os.path.isdir(template_assets):
        log.info("Copying %s to %s", template_assets, assets_dir)
        common.copy_dir_contents(template_assets, assets_dir)

    # Publish documents
    count = 0
    for obj2, path2 in iter_documents(obj, path, ext):
        count += 1

        # Publish content to the specified path
        log.info("publishing to {}...".format(path2))
        lines = publish_lines(obj2, ext, linkify=linkify, template=template,
                              toc=toc, **kwargs)
        common.write_lines(lines, path2)
        if obj2.copy_assets(assets_dir):
            log.info('Copied assets from %s to %s', obj.assets, assets_dir)

    # Create index
    if index and count:
        _index(path, tree=obj if is_tree(obj) else None)

    # Return the published path
    if count:
        msg = "published to {} file{}".format(count, 's' if count > 1 else '')
        log.info(msg)
        return path
    else:
        log.warning("nothing to publish")
        return None


def _index(directory, index=INDEX, extensions=('.html',), tree=None):
    """Create an HTML index of all files in a directory.

    :param directory: directory for index
    :param index: filename for index
    :param extensions: file extensions to include
    :param tree: optional tree to determine index structure

    """
    # Get paths for the index index
    filenames = []
    for filename in os.listdir(directory):
        if filename.endswith(extensions) and filename != INDEX:
            filenames.append(os.path.join(filename))

    # Create the index
    if filenames:
        path = os.path.join(directory, index)
        log.info("creating an {}...".format(index))
        lines = _lines_index(sorted(filenames), tree=tree)
        common.write_lines(lines, path)
    else:
        log.warning("no files for {}".format(index))


def _lines_index(filenames, charset='UTF-8', tree=None):
    """Yield lines of HTML for index.html.

    :param filesnames: list of filenames to add to the index
    :param charset: character encoding for output
    :param tree: optional tree to determine index structure

    """
    yield '<!DOCTYPE html>'
    yield '<head>'
    yield ('<meta http-equiv="content-type" content="text/html; '
           'charset={charset}">'.format(charset=charset))
    # yield '<style type="text/css">'
    # yield from _lines_css()
    # yield '</style>'
    yield '<link rel="stylesheet" href="assets/doorstop/bootstrap.min.css" />'
    yield '<link rel="stylesheet" href="assets/doorstop/general.css" />'
    yield '</head>'
    yield '<body>'
    # Tree structure
    text = tree.draw() if tree else None
    if text:
        yield ''
        yield '<h3>Tree Structure:</h3>'
        yield '<pre><code>' + text + '</pre></code>'
    # Additional files
    if filenames:
        if text:
            yield ''
            yield '<hr>'
        yield ''
        yield '<h3>Published Documents:</h3>'
        yield '<p>'
        yield '<ul>'
        for filename in filenames:
            name = os.path.splitext(filename)[0]
            yield '<li> <a href="{f}">{n}</a> </li>'.format(f=filename, n=name)
        yield '</ul>'
        yield '</p>'
    # Traceability table
    documents = tree.documents if tree else None
    if documents:
        if text or filenames:
            yield ''
            yield '<hr>'
        yield ''
        # table
        yield '<h3>Item Traceability:</h3>'
        yield '<p>'
        yield '<table class="table table-striped table-condensed">'
        # header
        for document in documents:
            yield '<col width="140">'
        yield '<tr>'
        for document in documents:
            link = '<a href="{p}.html">{p}</a>'.format(p=document.prefix)
            yield ('  <th height="25" align="left"> {link} </th>'.
                   format(link=link))
        yield '</tr>'
        # data
        for index, row in enumerate(tree.get_traceability()):
            if index % 2:
                yield '<tr class="alt">'
            else:
                yield '<tr>'
            for item in row:
                if item is None:
                    link = ''
                else:
                    link = _format_html_item_link_index_table(item)
                yield '  <td height="25" align="left"> {} </td>'.format(link)
            yield '</tr>'
        yield '</table>'
        yield '</p>'
    yield ''
    yield '</body>'
    yield '</html>'


def _lines_css():
    """Yield lines of CSS to embedded in HTML."""
    yield ''
    for line in common.read_lines(CSS):
        yield line.rstrip()
    yield ''


def publish_lines(obj, ext='.txt', **kwargs):
    """Yield lines for a report in the specified format.

    :param obj: Item, list of Items, or Document to publish
    :param ext: file extension to specify the output format

    :raises: :class:`doorstop.common.DoorstopError` for unknown file formats

    """
    gen = check(ext)
    log.debug("yielding {} as lines of {}...".format(obj, ext))
    yield from gen(obj, **kwargs)


def _lines_text(obj, indent=8, width=79, **_):
    """Yield lines for a text report.

    :param obj: Item, list of Items, or Document to publish
    :param indent: number of spaces to indent text
    :param width: maximum line length

    :return: iterator of lines of text

    """
    for item in iter_items(obj):

        level = _format_level(item.level)

        if item.heading:

            # Level and Text
            if settings.PUBLISH_HEADING_LEVELS:
                yield "{lev:<{s}}{t}".format(lev=level, s=indent, t=item.text)
            else:
                yield "{t}".format(t=item.text)

        else:

            # Level and UID
            if item.header:
                yield "{lev:<{s}}{u} {header}".format(lev=level, s=indent, u=item.uid, header=item.header)
            else:
                yield "{lev:<{s}}{u}".format(lev=level, s=indent, u=item.uid)

            # Text
            if item.text:
                yield ""  # break before text
                for line in item.text.splitlines():
                    yield from _chunks(line, width, indent)

                    if not line:  # pragma: no cover (integration test)
                        yield ""  # break between paragraphs

            # Reference
            if item.ref:
                yield ""  # break before reference
                ref = _format_text_ref(item)
                yield from _chunks(ref, width, indent)

            # Links
            if item.links:
                yield ""  # break before links
                if settings.PUBLISH_CHILD_LINKS:
                    label = "Parent links: "
                else:
                    label = "Links: "
                slinks = label + ', '.join(str(l) for l in item.links)
                yield from _chunks(slinks, width, indent)
            if settings.PUBLISH_CHILD_LINKS:
                links = item.find_child_links()
                if links:
                    yield ""  # break before links
                    slinks = "Child links: " + ', '.join(str(l) for l in links)
                    yield from _chunks(slinks, width, indent)

        yield ""  # break between items


def _chunks(text, width, indent):
    """Yield wrapped lines of text."""
    yield from textwrap.wrap(text, width,
                             initial_indent=' ' * indent,
                             subsequent_indent=' ' * indent)


def _lines_markdown(obj, **kwargs):
    """Yield lines for a Markdown report.

    :param obj: Item, list of Items, or Document to publish
    :param linkify: turn links into hyperlinks (for conversion to HTML)

    :return: iterator of lines of text

    """
    linkify = kwargs.get('linkify', False)
    for item in iter_items(obj):

        heading = '##' * min(item.depth, 2) # Don't have anything smaller than h4
        level = _format_level(item.level)

        if item.heading:
            text_lines = item.text.splitlines()
            # Level and Text
            if settings.PUBLISH_HEADING_LEVELS:
                standard = "{h} {lev} {t}".format(
                    h=heading, lev=level,
                    t=text_lines[0] if text_lines else '')
            else:
                standard = "{h} {t}".format(h=heading, t=item.text)
            attr_list = _format_md_attr_list(item, True)
            yield standard + attr_list
            yield from text_lines[1:]
        else:

            # Level and UID
            if settings.PUBLISH_BODY_LEVELS:
                standard = "{h} {lev} <small>{u}</small>".format(h=heading,
                                                  lev=level, u=item.uid)
            else:
                standard = "{h} {u}".format(h=heading, u=item.uid)
            attr_list = _format_md_attr_list(item, True)
            yield standard + attr_list

            # Item Description
            if item.header:
                yield ""  # break before text
                yield heading + item.header

            # Text
            if item.text:
<<<<<<< HEAD
                # print("item.text: ")
                # print(item.text)
=======
>>>>>>> d75c9475
                yield ""  # break before text
                yield from item.text.splitlines()

            # Reference
            if item.ref:
                yield ""  # break before reference
                yield _format_md_ref(item)

            # Parent links
            if item.links:
                yield ""  # break before links
                items2 = item.parent_items
                if settings.PUBLISH_CHILD_LINKS:
                    label = "🡩 Parent links"
                else:
                    label = "Links:"
                links = _format_md_links(items2, linkify)
                label_links = _format_md_label_links(label, links, linkify)
                yield label_links

            # Child links
            if settings.PUBLISH_CHILD_LINKS:
                items2 = item.find_child_items()
                if items2:
                    yield ""  # break before links
                    label = "🡫 Child links"
                    links = _format_md_links(items2, linkify)
                    label_links = _format_md_label_links(label, links, linkify)
                    yield label_links

        yield ""  # break between items
        yield "***" # horizontal rule between items


def _format_level(level):
    """Convert a level to a string and keep zeros if not a top level."""
    text = str(level)
    if text.endswith('.0') and len(text) > 3:
        text = text[:-2]
    return text


def _format_md_attr_list(item, linkify):
    """Create a Markdown attribute list for a heading."""
    return " {{#{u} }}".format(u=item.uid) if linkify else ''


def _format_text_ref(item):
    """Format an external reference in text."""
    if settings.CHECK_REF:
        path, line = item.find_ref()
        path = path.replace('\\', '/')  # always use unix-style paths
        if line:
            return "Reference: {p} (line {line})".format(p=path, line=line)
        else:
            return "Reference: {p}".format(p=path)
    else:
        return "Reference: '{r}'".format(r=item.ref)


def _format_md_ref(item):
    """Format an external reference in Markdown."""
    if settings.CHECK_REF:
        path, line = item.find_ref()
        path = path.replace('\\', '/')  # always use unix-style paths
        if line:
            return "> `{p}` (line {line})".format(p=path, line=line)
        else:
            return "> `{p}`".format(p=path)
    else:
        return "> '{r}'".format(r=item.ref)


def _format_md_links(items, linkify):
    """Format a list of linked items in Markdown."""
    links = []
    for item in items:
        link = _format_md_item_link(item, linkify=linkify)
        links.append(link)
    return '\n - '.join(links)


def _format_md_item_link(item, linkify=True):
    """Format an item link in Markdown."""
    if linkify and is_item(item):
        if item.header:
            return "[{u} {h}]({p}.html#{u})".format(u=item.uid, h=item.header, p=item.document.prefix)
        return "[{u}]({p}.html#{u})".format(u=item.uid, p=item.document.prefix)
    else:
        return str(item.uid)  # if not `Item`, assume this is an `UnknownItem`


def _format_html_item_link(item, linkify=True):
    """Format an item link in HTML."""
    if linkify and is_item(item):
        if item.header:
            link = '<a href="{p}.html#{u}">{u} {h}</a>'.format(u=item.uid, h=item.header, p=item.document.prefix)
        else:
            link = '<a href="{p}.html#{u}">{u}</a>'.format(u=item.uid, p=item.document.prefix)
        return link
    else:
        return str(item.uid)  # if not `Item`, assume this is an `UnknownItem`


def _format_html_item_link_index_table(item, linkify=True):
    """Format an item link in HTML."""
    if linkify and is_item(item):
        if item.header:
            link = '<a href="{p}.html#{u}">{u}</a><br/>{h}'.format(u=item.uid, h=item.header, p=item.document.prefix)
        else:
            link = '<a href="{p}.html#{u}">{u}</a>'.format(u=item.uid, p=item.document.prefix)
        return link
    else:
        return str(item.uid)  # if not `Item`, assume this is an `UnknownItem`

def _format_md_label_links(label, links, linkify):
    """Join a string of label and links with formatting."""
    if linkify:
        return "{lb} \n\n - {ls}".format(lb=label, ls=links)
    else:
        return "*{lb} {ls}*".format(lb=label, ls=links)


def _table_of_contents_md(obj, linkify=None):
    toc = '**Contents** \n\n'

    for item in iter_items(obj):
        if item.depth == 1:
            prefix = ' * '
        else:
            prefix = '    ' * (item.depth - 1)
            prefix += '* '

        if item.heading:
            lines = item.text.splitlines()
            heading = lines[0] if lines else ''
        else:
            heading = item.uid

        if settings.PUBLISH_HEADING_LEVELS:
            level = _format_level(item.level)
            lbl = '{lev} {h}'.format(lev=level, h=heading)
        else:
            lbl = heading

        if linkify:
            line = '{p}[{lbl}](#{uid})\n'.format(p=prefix,
                                                 lbl=lbl,
                                                 uid=item.uid)
        else:
            line = '{p}{lbl}\n'.format(p=prefix,
                                       lbl=lbl)
        toc += line
    return toc


def _lines_html(obj, linkify=False, extensions=EXTENSIONS,
                template=HTMLTEMPLATE, toc=True):
    """Yield lines for an HTML report.

    :param obj: Item, list of Items, or Document to publish
    :param linkify: turn links into hyperlinks

    :return: iterator of lines of text

    """
    # Determine if a full HTML document should be generated
    try:
        iter(obj)
    except TypeError:
        document = False
    else:
        document = True
    # Generate HTML

    text = '\n'.join(_lines_markdown(obj, linkify=linkify))
    body = markdown.markdown(text, extensions=extensions)

    if toc:
        toc_md = _table_of_contents_md(obj, True)
        toc_md = '[🡨 Index](index.html) \n\n ' + toc_md # Add a link to index
        toc_html = markdown.markdown(toc_md, extensions=extensions)
    else:
        toc_html = ''

    if document:
        try:
            bottle.TEMPLATE_PATH.insert(0,
                                        os.path.join(os.path.dirname(__file__),
                                                     '..', 'views'))
            if 'baseurl' not in bottle.SimpleTemplate.defaults:
                bottle.SimpleTemplate.defaults['baseurl'] = ''
            html = bottle_template(template, body=body, toc=toc_html, parent=obj.parent)
        except Exception:
            log.error("Problem parsing the template %s", template)
            raise
        yield '\n'.join(html.split(os.linesep))
    else:
        yield body


# Mapping from file extension to lines generator
FORMAT_LINES = {'.txt': _lines_text,
                '.md': _lines_markdown,
                '.html': _lines_html}


def check(ext):
    """Confirm an extension is supported for publish.

    :raises: :class:`doorstop.common.DoorstopError` for unknown formats

    :return: lines generator if available

    """
    exts = ', '.join(ext for ext in FORMAT_LINES)
    msg = "unknown publish format: {} (options: {})".format(ext or None, exts)
    exc = DoorstopError(msg)

    try:
        gen = FORMAT_LINES[ext]
    except KeyError:
        raise exc from None
    else:
        log.debug("found lines generator for: {}".format(ext))
        return gen<|MERGE_RESOLUTION|>--- conflicted
+++ resolved
@@ -341,11 +341,6 @@
 
             # Text
             if item.text:
-<<<<<<< HEAD
-                # print("item.text: ")
-                # print(item.text)
-=======
->>>>>>> d75c9475
                 yield ""  # break before text
                 yield from item.text.splitlines()
 
