--- conflicted
+++ resolved
@@ -16,11 +16,7 @@
 watch_paths = ["doorstop", "tests"]
 
 
-<<<<<<< HEAD
-class Options(object):
-=======
 class Options:
->>>>>>> 975b1f24
     group = int(time.time())  # unique per run
     show_coverage = False
     rerun_args = None
