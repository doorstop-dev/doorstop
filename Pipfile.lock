--- conflicted
+++ resolved
@@ -1,22 +1,14 @@
 {
     "_meta": {
         "hash": {
-<<<<<<< HEAD
-            "sha256": "a9179696d630a08a946f84d59d3f56634e17e5fcd4038a1f5d8adf3cccaa59c8"
-=======
             "sha256": "944d214e6fb42b6c25d0f835434d229bbaed6548e11cbf631ac07684b36ad84b"
->>>>>>> 975b1f24
         },
         "pipfile-spec": 6,
         "requires": {},
         "sources": [
             {
                 "name": "pypi",
-<<<<<<< HEAD
-                "url": "https://pypi.python.org/simple",
-=======
                 "url": "https://pypi.org/simple",
->>>>>>> 975b1f24
                 "verify_ssl": true
             }
         ]
@@ -58,19 +50,6 @@
     "develop": {
         "altgraph": {
             "hashes": [
-<<<<<<< HEAD
-                "sha256:49dc134049903cc73fb76ca3cc9bef5b2b8c01c28732dd29594f99af2b449fc5",
-                "sha256:fc28b986a68fde8d3ff0e6d6ba3fbdd2cd562d11d45ef7c7735fbd826c9eec2e"
-            ],
-            "version": "==0.15"
-        },
-        "astroid": {
-            "hashes": [
-                "sha256:a92c1197dd496ef2470e73e1c296fc02a719907ee07259744e26a13bda9d4862",
-                "sha256:b76e5109ff0f386dd229673ca1323d21b1e9bb9c38eaed2cf830882dd7628be2"
-            ],
-            "version": "==1.6.2"
-=======
                 "sha256:d6814989f242b2b43025cba7161fc1b8fb487a62cd49c49245d6fd01c18ac997",
                 "sha256:ddf5320017147ba7b810198e0b6619bd7b5563aa034da388cea8546b877f9b0c"
             ],
@@ -82,7 +61,6 @@
                 "sha256:b65db1bbaac9f9f4d190199bb8680af6f6f84fd3769a5ea883df8a91fe68b4c4"
             ],
             "version": "==2.2.5"
->>>>>>> 975b1f24
         },
         "backports.shutil-get-terminal-size": {
             "hashes": [
@@ -100,17 +78,10 @@
         },
         "certifi": {
             "hashes": [
-<<<<<<< HEAD
-                "sha256:14131608ad2fd56836d33a71ee60fa1c82bc9d2c8d98b7bdbc631fe1b3cd1296",
-                "sha256:edbc3f203427eef571f79a7692bb160a2b0f7ccaa31953e99bd17e307cf63f7d"
-            ],
-            "version": "==2018.1.18"
-=======
                 "sha256:59b7658e26ca9c7339e00f8f4636cdfe59d34fa37b9b04f6f9e9926b3cece1a5",
                 "sha256:b26104d6835d1f5e49452a26eb2ff87fe7090b89dfcaee5ea2212697e1e1d7ae"
             ],
             "version": "==2019.3.9"
->>>>>>> 975b1f24
         },
         "chardet": {
             "hashes": [
@@ -141,54 +112,6 @@
         },
         "coverage": {
             "hashes": [
-<<<<<<< HEAD
-                "sha256:03481e81d558d30d230bc12999e3edffe392d244349a90f4ef9b88425fac74ba",
-                "sha256:0b136648de27201056c1869a6c0d4e23f464750fd9a9ba9750b8336a244429ed",
-                "sha256:104ab3934abaf5be871a583541e8829d6c19ce7bde2923b2751e0d3ca44db60a",
-                "sha256:15b111b6a0f46ee1a485414a52a7ad1d703bdf984e9ed3c288a4414d3871dcbd",
-                "sha256:198626739a79b09fa0a2f06e083ffd12eb55449b5f8bfdbeed1df4910b2ca640",
-                "sha256:1c383d2ef13ade2acc636556fd544dba6e14fa30755f26812f54300e401f98f2",
-                "sha256:28b2191e7283f4f3568962e373b47ef7f0392993bb6660d079c62bd50fe9d162",
-                "sha256:2eb564bbf7816a9d68dd3369a510be3327f1c618d2357fa6b1216994c2e3d508",
-                "sha256:337ded681dd2ef9ca04ef5d93cfc87e52e09db2594c296b4a0a3662cb1b41249",
-                "sha256:3a2184c6d797a125dca8367878d3b9a178b6fdd05fdc2d35d758c3006a1cd694",
-                "sha256:3c79a6f7b95751cdebcd9037e4d06f8d5a9b60e4ed0cd231342aa8ad7124882a",
-                "sha256:3d72c20bd105022d29b14a7d628462ebdc61de2f303322c0212a054352f3b287",
-                "sha256:3eb42bf89a6be7deb64116dd1cc4b08171734d721e7a7e57ad64cc4ef29ed2f1",
-                "sha256:4635a184d0bbe537aa185a34193898eee409332a8ccb27eea36f262566585000",
-                "sha256:56e448f051a201c5ebbaa86a5efd0ca90d327204d8b059ab25ad0f35fbfd79f1",
-                "sha256:5a13ea7911ff5e1796b6d5e4fbbf6952381a611209b736d48e675c2756f3f74e",
-                "sha256:69bf008a06b76619d3c3f3b1983f5145c75a305a0fea513aca094cae5c40a8f5",
-                "sha256:6bc583dc18d5979dc0f6cec26a8603129de0304d5ae1f17e57a12834e7235062",
-                "sha256:701cd6093d63e6b8ad7009d8a92425428bc4d6e7ab8d75efbb665c806c1d79ba",
-                "sha256:7608a3dd5d73cb06c531b8925e0ef8d3de31fed2544a7de6c63960a1e73ea4bc",
-                "sha256:76ecd006d1d8f739430ec50cc872889af1f9c1b6b8f48e29941814b09b0fd3cc",
-                "sha256:7aa36d2b844a3e4a4b356708d79fd2c260281a7390d678a10b91ca595ddc9e99",
-                "sha256:7d3f553904b0c5c016d1dad058a7554c7ac4c91a789fca496e7d8347ad040653",
-                "sha256:7e1fe19bd6dce69d9fd159d8e4a80a8f52101380d5d3a4d374b6d3eae0e5de9c",
-                "sha256:8c3cb8c35ec4d9506979b4cf90ee9918bc2e49f84189d9bf5c36c0c1119c6558",
-                "sha256:9d6dd10d49e01571bf6e147d3b505141ffc093a06756c60b053a859cb2128b1f",
-                "sha256:9e112fcbe0148a6fa4f0a02e8d58e94470fc6cb82a5481618fea901699bf34c4",
-                "sha256:ac4fef68da01116a5c117eba4dd46f2e06847a497de5ed1d64bb99a5fda1ef91",
-                "sha256:b8815995e050764c8610dbc82641807d196927c3dbed207f0a079833ffcf588d",
-                "sha256:be6cfcd8053d13f5f5eeb284aa8a814220c3da1b0078fa859011c7fffd86dab9",
-                "sha256:c1bb572fab8208c400adaf06a8133ac0712179a334c09224fb11393e920abcdd",
-                "sha256:de4418dadaa1c01d497e539210cb6baa015965526ff5afc078c57ca69160108d",
-                "sha256:e05cb4d9aad6233d67e0541caa7e511fa4047ed7750ec2510d466e806e0255d6",
-                "sha256:e4d96c07229f58cb686120f168276e434660e4358cc9cf3b0464210b04913e77",
-                "sha256:f3f501f345f24383c0000395b26b726e46758b71393267aeae0bd36f8b3ade80",
-                "sha256:f8a923a85cb099422ad5a2e345fe877bbc89a8a8b23235824a93488150e45f6e"
-            ],
-            "version": "==4.5.1"
-        },
-        "coverage-space": {
-            "hashes": [
-                "sha256:e68f7451acee5b23f1ec374739e6011321712db319eee9b8e264d5d28911f701",
-                "sha256:e89e898bdbb4aa45ccb57124a5136e4c03a73711919e8e23b6110400c61017cd"
-            ],
-            "index": "pypi",
-            "version": "==1.0"
-=======
                 "sha256:3684fabf6b87a369017756b551cef29e505cb155ddb892a7a29277b978da88b9",
                 "sha256:39e088da9b284f1bd17c750ac672103779f7954ce6125fd4382134ac8d152d74",
                 "sha256:3c205bc11cc4fcc57b761c2da73b9b72a59f8d5ca89979afb0c1c6f9e53c7390",
@@ -230,7 +153,6 @@
             ],
             "index": "pypi",
             "version": "==2.1"
->>>>>>> 975b1f24
         },
         "docopt": {
             "hashes": [
@@ -269,10 +191,6 @@
         },
         "idna": {
             "hashes": [
-<<<<<<< HEAD
-                "sha256:2c6a5de3089009e3da7c5dde64a141dbc8551d5b7f6cf4ed7c2568d0cc520a8f",
-                "sha256:8c7309c718f94b3a625cb648ace320157ad16ff131ae0af362c9f21b80ef6ec4"
-=======
                 "sha256:c357b3f628cf53ae2c4c05627ecc484553142ca23264e593d327bcde5e9c3407",
                 "sha256:ea8b7f6188e6fa117537c3df7da9fc686d485087abf6ac197f9c46432f7e4a3c"
             ],
@@ -282,65 +200,11 @@
             "hashes": [
                 "sha256:c40744b6bc5162bbb39c1257fe298b7a393861d50978b565f3ccd9cb9de0182a",
                 "sha256:f57abacd059dc3bd666258d1efb0377510a89777fda3e3274e3c01f7c03ae22d"
->>>>>>> 975b1f24
             ],
             "version": "==4.3.20"
         },
         "isort": {
             "hashes": [
-<<<<<<< HEAD
-                "sha256:1153601da39a25b14ddc54955dbbacbb6b2d19135386699e2ad58517953b34af",
-                "sha256:b9c40e9750f3d77e6e4d441d8b0266cf555e7cdabdcff33c4fd06366ca761ef8",
-                "sha256:ec9ef8f4a9bc6f71eec99e1806bfa2de401650d996c59330782b89a5555c1497"
-            ],
-            "version": "==4.3.4"
-        },
-        "jinja2": {
-            "hashes": [
-                "sha256:74c935a1b8bb9a3947c50a54766a969d4846290e1e788ea44c1392163723c3bd",
-                "sha256:f84be1bb0040caca4cea721fcbbbbd61f9be9464ca236387158b0feea01914a4"
-            ],
-            "version": "==2.10"
-        },
-        "lazy-object-proxy": {
-            "hashes": [
-                "sha256:0ce34342b419bd8f018e6666bfef729aec3edf62345a53b537a4dcc115746a33",
-                "sha256:1b668120716eb7ee21d8a38815e5eb3bb8211117d9a90b0f8e21722c0758cc39",
-                "sha256:209615b0fe4624d79e50220ce3310ca1a9445fd8e6d3572a896e7f9146bbf019",
-                "sha256:27bf62cb2b1a2068d443ff7097ee33393f8483b570b475db8ebf7e1cba64f088",
-                "sha256:27ea6fd1c02dcc78172a82fc37fcc0992a94e4cecf53cb6d73f11749825bd98b",
-                "sha256:2c1b21b44ac9beb0fc848d3993924147ba45c4ebc24be19825e57aabbe74a99e",
-                "sha256:2df72ab12046a3496a92476020a1a0abf78b2a7db9ff4dc2036b8dd980203ae6",
-                "sha256:320ffd3de9699d3892048baee45ebfbbf9388a7d65d832d7e580243ade426d2b",
-                "sha256:50e3b9a464d5d08cc5227413db0d1c4707b6172e4d4d915c1c70e4de0bbff1f5",
-                "sha256:5276db7ff62bb7b52f77f1f51ed58850e315154249aceb42e7f4c611f0f847ff",
-                "sha256:61a6cf00dcb1a7f0c773ed4acc509cb636af2d6337a08f362413c76b2b47a8dd",
-                "sha256:6ae6c4cb59f199d8827c5a07546b2ab7e85d262acaccaacd49b62f53f7c456f7",
-                "sha256:7661d401d60d8bf15bb5da39e4dd72f5d764c5aff5a86ef52a042506e3e970ff",
-                "sha256:7bd527f36a605c914efca5d3d014170b2cb184723e423d26b1fb2fd9108e264d",
-                "sha256:7cb54db3535c8686ea12e9535eb087d32421184eacc6939ef15ef50f83a5e7e2",
-                "sha256:7f3a2d740291f7f2c111d86a1c4851b70fb000a6c8883a59660d95ad57b9df35",
-                "sha256:81304b7d8e9c824d058087dcb89144842c8e0dea6d281c031f59f0acf66963d4",
-                "sha256:933947e8b4fbe617a51528b09851685138b49d511af0b6c0da2539115d6d4514",
-                "sha256:94223d7f060301b3a8c09c9b3bc3294b56b2188e7d8179c762a1cda72c979252",
-                "sha256:ab3ca49afcb47058393b0122428358d2fbe0408cf99f1b58b295cfeb4ed39109",
-                "sha256:bd6292f565ca46dee4e737ebcc20742e3b5be2b01556dafe169f6c65d088875f",
-                "sha256:cb924aa3e4a3fb644d0c463cad5bc2572649a6a3f68a7f8e4fbe44aaa6d77e4c",
-                "sha256:d0fc7a286feac9077ec52a927fc9fe8fe2fabab95426722be4c953c9a8bede92",
-                "sha256:ddc34786490a6e4ec0a855d401034cbd1242ef186c20d79d2166d6a4bd449577",
-                "sha256:e34b155e36fa9da7e1b7c738ed7767fc9491a62ec6af70fe9da4a057759edc2d",
-                "sha256:e5b9e8f6bda48460b7b143c3821b21b452cb3a835e6bbd5dd33aa0c8d3f5137d",
-                "sha256:e81ebf6c5ee9684be8f2c87563880f93eedd56dd2b6146d8a725b50b7e5adb0f",
-                "sha256:eb91be369f945f10d3a49f5f9be8b3d0b93a4c2be8f8a5b83b0571b8123e0a7a",
-                "sha256:f460d1ceb0e4a5dcb2a652db0904224f367c9b3c1470d5a7683c0480e582468b"
-            ],
-            "version": "==1.3.1"
-        },
-        "livereload": {
-            "hashes": [
-                "sha256:422de10d7ea9467a1ba27cbaffa84c74b809d96fb1598d9de4b9b676adf35e2c",
-                "sha256:5ed6506f5d526ee712da9f3739c27714e6f3376f3e481728d298efceae0ec83a"
-=======
                 "sha256:065c4f02ebe7f7cf559e49ee5a95fb800a9e4528727aec6f24402a5374c65013",
                 "sha256:14dd6caf1527abb21f08f86c784eac40853ba93edb79552aa1e4b8aef1b61c7b"
             ],
@@ -379,7 +243,6 @@
         "macfsevents": {
             "hashes": [
                 "sha256:1324b66b356051de662ba87d84f73ada062acd42b047ed1246e60a449f833e10"
->>>>>>> 975b1f24
             ],
             "index": "pypi",
             "markers": "sys_platform == 'darwin'",
@@ -395,19 +258,6 @@
         },
         "macholib": {
             "hashes": [
-<<<<<<< HEAD
-                "sha256:7f76a7ef4f58f85889dec25fb532bad5acfd461c444738dfeb2e7bf855d5906b",
-                "sha256:9aeec52d7da59912b15445d08b08d95cee48414f01dd035be06f04a825973c08"
-            ],
-            "version": "==1.9"
-        },
-        "markdown": {
-            "hashes": [
-                "sha256:9ba587db9daee7ec761cfc656272be6aabe2ed300fece21208e4aab2e457bc8f",
-                "sha256:a856869c7ff079ad84a3e19cd87a64998350c2b94e9e08e44270faef33400f81"
-            ],
-            "version": "==2.6.11"
-=======
                 "sha256:ac02d29898cf66f27510d8f39e9112ae00590adb4a48ec57b25028d6962b1ae1",
                 "sha256:c4180ffc6f909bf8db6cd81cff4b6f601d575568f4d5dee148c830e9851eb9db"
             ],
@@ -420,7 +270,6 @@
             ],
             "index": "pypi",
             "version": "==3.1.1"
->>>>>>> 975b1f24
         },
         "markupsafe": {
             "hashes": [
@@ -471,19 +320,11 @@
         },
         "mkdocs": {
             "hashes": [
-<<<<<<< HEAD
-                "sha256:126e9b871adeb077facccc375066fddae1485c7deebe3f10f2052b9a15514fb9",
-                "sha256:5f4317fd593ea07798bdb083bc06ca4e6b1e745fd1240d459f03cd0af1d58692"
-            ],
-            "index": "pypi",
-            "version": "==0.17.3"
-=======
                 "sha256:17d34329aad75d5de604b9ed4e31df3a4d235afefdc46ce7b1964fddb2e1e939",
                 "sha256:8cc8b38325456b9e942c981a209eaeb1e9f3f77b493ad755bfef889b9c8d356a"
             ],
             "index": "pypi",
             "version": "==1.0.4"
->>>>>>> 975b1f24
         },
         "nose": {
             "hashes": [
@@ -517,35 +358,6 @@
         },
         "pefile": {
             "hashes": [
-<<<<<<< HEAD
-                "sha256:675c35ee0e1677db9e80d2f48d8a7ff2cf38e6207e8cd5e2a2c6d126db025854"
-            ],
-            "version": "==2017.11.5"
-        },
-        "pkginfo": {
-            "hashes": [
-                "sha256:5878d542a4b3f237e359926384f1dde4e099c9f5525d236b1840cf704fa8d474",
-                "sha256:a39076cb3eb34c333a0dd390b568e9e1e881c7bf2cc0aee12120636816f55aee"
-            ],
-            "version": "==1.4.2"
-        },
-        "pycodestyle": {
-            "hashes": [
-                "sha256:682256a5b318149ca0d2a9185d365d8864a768a28db66a84a2ea946bcc426766",
-                "sha256:6c4245ade1edfad79c3446fadfc96b0de2759662dc29d07d80a6f27ad1ca6ba9"
-            ],
-            "index": "pypi",
-            "version": "==2.3.1"
-        },
-        "pydocstyle": {
-            "hashes": [
-                "sha256:08a870edc94508264ed90510db466c6357c7192e0e866561d740624a8fc7d90c",
-                "sha256:4d5bcde961107873bae621f3d580c3e35a426d3687ffc6f8fb356f6628da5a97",
-                "sha256:af9fcccb303899b83bec82dc9a1d56c60fc369973223a5e80c3dfa9bdf984405"
-            ],
-            "index": "pypi",
-            "version": "==2.1.1"
-=======
                 "sha256:a5d6e8305c6b210849b47a6174ddf9c452b2888340b8177874b862ba6c207645"
             ],
             "version": "==2019.4.18"
@@ -587,7 +399,6 @@
             ],
             "index": "pypi",
             "version": "==3.0.0"
->>>>>>> 975b1f24
         },
         "pygments": {
             "hashes": [
@@ -595,24 +406,6 @@
                 "sha256:881c4c157e45f30af185c1ffe8d549d48ac9127433f2c380c24b84572ad66297"
             ],
             "index": "pypi",
-<<<<<<< HEAD
-            "version": "==2.2.0"
-        },
-        "pyinstaller": {
-            "hashes": [
-                "sha256:715f81f24b1ef0e5fe3b3c71e7540551838e46e9de30882aa7c0a521147fd1ce"
-            ],
-            "index": "pypi",
-            "version": "==3.3.1"
-        },
-        "pylint": {
-            "hashes": [
-                "sha256:34ab1a62fbdd48059d082f5a52b7e719a39b757a53ecbf0b2b7169b9c6a2cc28",
-                "sha256:c77311859e0c2d7932095f30d2b1bfdc4b6fe111f534450ba727a52eae330ef2"
-            ],
-            "index": "pypi",
-            "version": "==1.8.3"
-=======
             "version": "==2.4.2"
         },
         "pyinstaller": {
@@ -629,7 +422,6 @@
             ],
             "index": "pypi",
             "version": "==2.3.1"
->>>>>>> 975b1f24
         },
         "pync": {
             "hashes": [
@@ -641,12 +433,6 @@
         },
         "python-dateutil": {
             "hashes": [
-<<<<<<< HEAD
-                "sha256:07009062406cffd554a9b4135cd2ff167c9bf6b7aac61fe946c93e69fad1bbd8",
-                "sha256:8f95bb7e6edbb2456a51a1fb58c8dca942024b4f5844cae62c90aa88afe6e300"
-            ],
-            "version": "==2.7.0"
-=======
                 "sha256:7e6584c74aeed623791615e26efd690f29817a27c73085b78e4bad02493df2fb",
                 "sha256:c89805f6f4d64db21ed966fda138f8a5ed7a4fdbc1a8ee329ce1b74e3c74da9e"
             ],
@@ -659,7 +445,6 @@
             ],
             "index": "pypi",
             "version": "==0.6"
->>>>>>> 975b1f24
         },
         "python-termstyle": {
             "hashes": [
@@ -670,24 +455,6 @@
         },
         "pyyaml": {
             "hashes": [
-<<<<<<< HEAD
-                "sha256:0c507b7f74b3d2dd4d1322ec8a94794927305ab4cebbe89cc47fe5e81541e6e8",
-                "sha256:16b20e970597e051997d90dc2cddc713a2876c47e3d92d59ee198700c5427736",
-                "sha256:3262c96a1ca437e7e4763e2843746588a965426550f3797a79fca9c6199c431f",
-                "sha256:326420cbb492172dec84b0f65c80942de6cedb5233c413dd824483989c000608",
-                "sha256:4474f8ea030b5127225b8894d626bb66c01cda098d47a2b0d3429b6700af9fd8",
-                "sha256:592766c6303207a20efc445587778322d7f73b161bd994f227adaa341ba212ab",
-                "sha256:5ac82e411044fb129bae5cfbeb3ba626acb2af31a8d17d175004b70862a741a7",
-                "sha256:5f84523c076ad14ff5e6c037fe1c89a7f73a3e04cf0377cb4d017014976433f3",
-                "sha256:827dc04b8fa7d07c44de11fabbc888e627fa8293b695e0f99cb544fdfa1bf0d1",
-                "sha256:b4c423ab23291d3945ac61346feeb9a0dc4184999ede5e7c43e1ffb975130ae6",
-                "sha256:bc6bced57f826ca7cb5125a10b23fd0f2fff3b7c4701d64c439a300ce665fff8",
-                "sha256:c01b880ec30b5a6e6aa67b09a2fe3fb30473008c85cd6a67359a1b15ed6d83a4",
-                "sha256:ca233c64c6e40eaa6c66ef97058cdc80e8d0157a443655baa1b2966e812807ca",
-                "sha256:e863072cdf4c72eebf179342c94e6989c67185842d9997960b3e69290b2fa269"
-            ],
-            "version": "==3.12"
-=======
                 "sha256:57acc1d8533cbe51f6662a55434f0dbecfa2b9eaf115bede8f6fd00115a0c0d3",
                 "sha256:588c94b3d16b76cfed8e0be54932e5729cc185caffaa5a451e7ad2f7ed8b4043",
                 "sha256:68c8dd247f29f9a0d09375c9c6b8fdc64b60810ebf07ba4cdd64ceee3a58c7b7",
@@ -709,7 +476,6 @@
                 "sha256:c8532b79afc0375a85f10433eca157d6b50f7d6990f337fa498c96cd4bfc203d"
             ],
             "version": "==24.0"
->>>>>>> 975b1f24
         },
         "requests": {
             "hashes": [
@@ -727,13 +493,8 @@
         },
         "six": {
             "hashes": [
-<<<<<<< HEAD
-                "sha256:70e8a77beed4562e7f14fe23a786b54f6296e34344c23bc42f07b15018ff98e9",
-                "sha256:832dc0e10feb1aa2c68dcc57dbb658f1c7e65b9b61af69048abc87a2db00a0eb"
-=======
                 "sha256:3350809f0555b11f552448330d0b52d5f24c91a322ea4a15ef22629740f3761c",
                 "sha256:d16a0141ec1a18405cd4ce8b4613101da75da0e9a7aec5bdd4fa804d0e0eba73"
->>>>>>> 975b1f24
             ],
             "version": "==1.12.0"
         },
@@ -754,30 +515,6 @@
         },
         "tornado": {
             "hashes": [
-<<<<<<< HEAD
-                "sha256:5ef073ac6180038ccf99411fe05ae9aafb675952a2c8db60592d5daf8401f803",
-                "sha256:6d14e47eab0e15799cf3cdcc86b0b98279da68522caace2bd7ce644287685f0a",
-                "sha256:92b7ca81e18ba9ec3031a7ee73d4577ac21d41a0c9b775a9182f43301c3b5f8e",
-                "sha256:ab587996fe6fb9ce65abfda440f9b61e4f9f2cf921967723540679176915e4c3",
-                "sha256:b36298e9f63f18cad97378db2222c0e0ca6a55f6304e605515e05a25483ed51a"
-            ],
-            "version": "==4.5.3"
-        },
-        "tqdm": {
-            "hashes": [
-                "sha256:05e991ecb0f874046ddcb374396a626afd046fb4d31f73633ea752b844458a7a",
-                "sha256:2aea9f81fdf127048667e0ba22f5fc10ebc879fb838dc52dcf055242037ec1f7"
-            ],
-            "version": "==4.19.8"
-        },
-        "twine": {
-            "hashes": [
-                "sha256:08eb132bbaec40c6d25b358f546ec1dc96ebd2638a86eea68769d9e67fe2b129",
-                "sha256:2fd9a4d9ff0bcacf41fdc40c8cb0cfaef1f1859457c9653fd1b92237cc4e9f25"
-            ],
-            "index": "pypi",
-            "version": "==1.11.0"
-=======
                 "sha256:1174dcb84d08887b55defb2cda1986faeeea715fff189ef3dc44cce99f5fca6b",
                 "sha256:2613fab506bd2aedb3722c8c64c17f8f74f4070afed6eea17f20b2115e445aec",
                 "sha256:44b82bc1146a24e5b9853d04c142576b4e8fa7a92f2e30bc364a85d1f75c4de2",
@@ -823,7 +560,6 @@
             ],
             "markers": "implementation_name == 'cpython'",
             "version": "==1.4.0"
->>>>>>> 975b1f24
         },
         "urllib3": {
             "hashes": [
@@ -841,19 +577,6 @@
         },
         "wheel": {
             "hashes": [
-<<<<<<< HEAD
-                "sha256:9515fe0a94e823fd90b08d22de45d7bde57c90edce705b22f5e1ecf7e1b653c8",
-                "sha256:e721e53864f084f956f40f96124a74da0631ac13fbbd1ba99e8e2b5e9cafdf64"
-            ],
-            "index": "pypi",
-            "version": "==0.30.0"
-        },
-        "wrapt": {
-            "hashes": [
-                "sha256:d4d560d479f2c21e1b5443bbd15fe7ec4b37fe7e53d335d3b9b0a7b1226fe3c6"
-            ],
-            "version": "==1.10.11"
-=======
                 "sha256:5e79117472686ac0c4aef5bad5172ea73a1c2d1646b808c35926bd26bdfb0c08",
                 "sha256:62fcfa03d45b5b722539ccbc07b190e4bfff4bb9e3a4d470dd9f6a0981002565"
             ],
@@ -865,7 +588,6 @@
                 "sha256:4aea003270831cceb8a90ff27c4031da6ead7ec1886023b80ce0dfe0adf61533"
             ],
             "version": "==1.11.1"
->>>>>>> 975b1f24
         }
     }
 }