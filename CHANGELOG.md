--- conflicted
+++ resolved
@@ -1,6 +1,5 @@
 # Revision History
 
-<<<<<<< HEAD
 ## 1.5 (unreleased)
 
 - Added preliminary support for item headers ([@rickeywang](https://github.com/jacebrowning/doorstop/pull/285)
@@ -12,11 +11,9 @@
 ## 1.4 (2017/10/22)
 
 - Fixed issue running doorstop on CI. ([@ojohnny](https://github.com/jacebrowning/doorstop/pull/281))
-=======
 ## 1.6 (unreleased)
 
 - Updated `edit` and `reorder` commands to use `$EDITOR` ([@aars](https://github.com/jacebrowning/doorstop/pull/316)
->>>>>>> 975b1f24
 
 ## 1.5 (2018-09-19)
 
