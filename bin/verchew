--- conflicted
+++ resolved
@@ -43,12 +43,6 @@
 except ImportError:
     import ConfigParser as configparser  # Python 2
 
-<<<<<<< HEAD
-__version__ = '1.3'
-
-PY2 = sys.version_info[0] == 2
-CONFIG_FILENAMES = ['.verchew.ini', 'verchew.ini', '.verchew', '.verchewrc']
-=======
 __version__ = '1.6.2'
 
 PY2 = sys.version_info[0] == 2
@@ -60,7 +54,6 @@
     '.verchew',
 ]
 
->>>>>>> 975b1f24
 SAMPLE_CONFIG = """
 [Python]
 
@@ -75,11 +68,7 @@
 [virtualenv]
 
 cli = virtualenv
-<<<<<<< HEAD
-version = 15.
-=======
 version = 15
->>>>>>> 975b1f24
 message = Only required with Python 2.
 
 [Make]
@@ -89,10 +78,7 @@
 optional = true
 
 """.strip()
-<<<<<<< HEAD
-=======
-
->>>>>>> 975b1f24
+
 STYLE = {
     "~": "✔",
     "*": "⭑",
@@ -238,14 +224,11 @@
                 show(_("?") + " EXPECTED: {0}".format(settings['versions']))
                 success.append(_("?"))
             else:
-<<<<<<< HEAD
-=======
                 if QUIET:
                     print("Unmatched {0} version: {1}".format(
                         name,
                         settings['versions'],
                     ))
->>>>>>> 975b1f24
                 show(_("x") + " EXPECTED: {0}".format(settings['versions']))
                 success.append(_("x"))
             if settings.get('message'):
