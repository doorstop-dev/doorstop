--- conflicted
+++ resolved
@@ -123,7 +123,6 @@
     no-else-return,
     logging-format-interpolation,
     duplicate-code,
-<<<<<<< HEAD
     using-constant-test,
     misplaced-comparison-constant,
     too-many-lines,
@@ -131,10 +130,8 @@
     unnecessary-lambda,
     using-constant-test,
     attribute-defined-outside-init,
-    unused-argument
-=======
-    unpacking-non-sequence,
->>>>>>> d17c052d
+    unused-argument,
+    unpacking-non-sequence
 
 # Enable the message, report, category or checker with the given id(s). You can
 # either give multiple identifier separated by comma (,) or put this option
