[[source]]

<<<<<<< HEAD
url = "https://pypi.python.org/simple"
=======
url = "https://pypi.org/simple"
>>>>>>> 975b1f24
verify_ssl = true
name = "pypi"

[packages]

sappy = "*"
pyyaml = "~=5.1"

[dev-packages]

# Linters
pylint = "*"
pycodestyle = "*"
pydocstyle = "*"

# Testing
nose = "~=1.3"
nose-cov = "*"
nose-capturestderr = "*"
nose-show-skipped = "*"
expecter = "*"

# Reports
<<<<<<< HEAD
coverage-space = "*"
=======
coveragespace = "*"
>>>>>>> 975b1f24

# Documentation
mkdocs = "*"
docutils = "*"
pygments = "*"
<<<<<<< HEAD
=======
markdown = "*"
python-markdown-math = "*"
plantuml-markdown = "*"
>>>>>>> 975b1f24

# Build
wheel = "*"
pyinstaller = "*"

# Release
twine = "*"

# Tooling
sniffer = "*"
pync = { version = "<2.0", sys_platform = "== 'darwin'" }
MacFSEvents = { version = "*", sys_platform = "== 'darwin'" }<|MERGE_RESOLUTION|>--- conflicted
+++ resolved
@@ -1,10 +1,6 @@
 [[source]]
 
-<<<<<<< HEAD
-url = "https://pypi.python.org/simple"
-=======
 url = "https://pypi.org/simple"
->>>>>>> 975b1f24
 verify_ssl = true
 name = "pypi"
 
@@ -28,22 +24,15 @@
 expecter = "*"
 
 # Reports
-<<<<<<< HEAD
-coverage-space = "*"
-=======
 coveragespace = "*"
->>>>>>> 975b1f24
 
 # Documentation
 mkdocs = "*"
 docutils = "*"
 pygments = "*"
-<<<<<<< HEAD
-=======
 markdown = "*"
 python-markdown-math = "*"
 plantuml-markdown = "*"
->>>>>>> 975b1f24
 
 # Build
 wheel = "*"
